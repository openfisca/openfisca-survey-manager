"""Monkey-patch openfisca_core.simulations.Simulation to work with pandas."""

from __future__ import annotations

from typing import TYPE_CHECKING, Callable

import logging
import re
import warnings

import humanize
import numpy as np
import pandas as pd
from numpy import logical_or as or_

from openfisca_core import periods
from openfisca_core.indexed_enums import Enum, EnumArray
from openfisca_core.periods import ETERNITY, MONTH, YEAR
from openfisca_core.simulations import Simulation

from openfisca_survey_manager.simulation_builder import (
    SimulationBuilder,
    diagnose_variable_mismatch,
)
from openfisca_survey_manager.statshelpers import mark_weighted_percentiles
from openfisca_survey_manager.survey_collections import SurveyCollection
from openfisca_survey_manager.utils import do_nothing, load_table

if TYPE_CHECKING:
    from openfisca_core.types import (
        Array,
        CoreEntity as Entity,
        Period,
        TaxBenefitSystem,
    )

    from openfisca_core.memory_config import MemoryConfig

log = logging.getLogger(__name__)


# Helpers


def assert_variables_in_same_entity(
    tax_benefit_system: TaxBenefitSystem, variables: list
):
    """Assert that variables are in the same entity.

    Args:
        tax_benefit_system (TaxBenefitSystem): Host tax benefit system
        variables (List): Variables supposed to belong to the same entity

    Returns:
        str: Common entity of the variables
    """
    entity = None
    for variable_name in variables:
        variable = tax_benefit_system.variables.get(variable_name)
        assert variable
        if entity is None:
            entity = variable.entity
        assert variable.entity == entity, (
            f"{variables} are not from the same entity: {variable_name} doesn't belong to {entity.key}"
        )
    return entity.key


def get_words(text: str):
<<<<<<< HEAD
    return re.compile("[A-Za-z_]+").findall(text)
=======
    return re.compile('[A-Za-z_]+[A-Za-z0-9_]*').findall(text)
>>>>>>> 8015112c


# Main functions


def adaptative_calculate_variable(
    simulation: Simulation, variable: str, period: int | str | Period | None
) -> Array:
    """Calculate variable by adpating it definition period to the target period.

    Args:
        simulation (Simulation): Simulation to suse
        variable (str): Variable to be computed
        period (Optional[Union[int, str, Period]]): Target period

    Returns:
        Array: Values of the variable on the target period
    """
    if not isinstance(period, periods.Period):
        period = periods.period(str(period))

    tax_benefit_system = simulation.tax_benefit_system
    assert tax_benefit_system is not None

    assert variable in tax_benefit_system.variables, (
        f"{variable} is not a valid variable"
    )
    period_size_independent = tax_benefit_system.get_variable(
        variable
    ).is_period_size_independent
    definition_period = tax_benefit_system.get_variable(variable).definition_period

    if period_size_independent is False and definition_period != "eternity":
        values = simulation.calculate_add(variable, period=period)
    elif (
        period_size_independent is True
        and definition_period == "month"
        and period.size_in_months > 1
    ):
        values = simulation.calculate(variable, period=period.first_month)
    elif (
        period_size_independent is True
        and definition_period == "month"
        and period.size_in_months == 1
    ):
        values = simulation.calculate(variable, period=period)
    elif (
        period_size_independent is True
        and definition_period == "year"
        and period.size_in_months > 12
    ):
        values = simulation.calculate(
            variable, period=period.start.offset("first-of", "year").period("year")
        )
    elif (
        period_size_independent is True
        and definition_period == "year"
        and period.size_in_months == 12
    ):
        values = simulation.calculate(variable, period=period)
    elif period_size_independent is True and definition_period == "year":
        values = simulation.calculate(variable, period=period.this_year)
    elif definition_period == "eternity":
        values = simulation.calculate(variable, period=period)
    else:
        values = None
    assert values is not None, f"Unspecified calculation period for variable {variable}"

    return values


def compute_aggregate(
    simulation: Simulation,
    variable: str | None = None,
    aggfunc: str = "sum",
    filter_by: str | None = None,
    period: int | str | Period | None = None,
    missing_variable_default_value=np.nan,
    weighted: bool = True,
    alternative_weights: str | float | Array | None = None,
    filtering_variable_by_entity: dict | None = None,
) -> None | float:
    """Compute aggregate of a variable.

    Args:
        simulation (Simulation): Simulation to use for the computation
        variable (str, optional): Variable to aggregate. Defaults to None.
        aggfunc (str, optional): Aggregation function. Defaults to 'sum'.
        filter_by (str, optional): Filter variable or expression to use. Defaults to None.
        period (Optional[Union[int, str, Period]], optional): Period. Defaults to None.
        missing_variable_default_value (optional): Value to use for missing values. Defaults to np.nan.
        weighted (bool, optional): Whether to weight the variable or not. Defaults to True.
        alternative_weights (Optional[Union[str, int, float, Array]], optional): Alternative weigh to use. Defaults to None.
        filtering_variable_by_entity (Dict, optional): Filtering variable by entity. Defaults to None.

    Returns:
        float: Aggregate
    """
    weight_variable_by_entity = simulation.weight_variable_by_entity
    tax_benefit_system = simulation.tax_benefit_system

    if period is None:
        period = simulation.period

    assert variable in tax_benefit_system.variables, (
        f"{variable} is not a variable of the tax benefit system"
    )
    entity_key = tax_benefit_system.variables[variable].entity.key

    if filter_by is None and filtering_variable_by_entity is not None:
        filter_by_variable = filtering_variable_by_entity.get(entity_key)

    if filter_by:
        filter_by_variable = get_words(filter_by)[0]
        assert filter_by_variable in tax_benefit_system.variables, (
            f"{filter_by_variable} is not a variable of the tax benefit system"
        )
        entity_key = tax_benefit_system.variables[variable].entity.key
        filter_by_entity_key = tax_benefit_system.variables[
            filter_by_variable
        ].entity.key
        assert filter_by_entity_key == entity_key, (
            f"You tried to compute agregates for variable '{variable}', of entity {entity_key}"
            f" filtering by variable '{filter_by_variable}', of entity {filter_by_entity_key}. This is not possible."
            f" Please choose a filter-by variable of same entity as '{variable}'."
        )

    expressions = []
    if filter_by is not None:
        if filter_by in tax_benefit_system.variables:
            filter_entity_key = tax_benefit_system.variables.get(filter_by).entity.key
            assert filter_entity_key == entity_key, (
                f"You tried to compute agregates for variable '{variable}', of entity {entity_key}"
                f" filtering by variable '{filter_by_variable}', of entity {filter_by_entity_key}. This is not possible."
                f" Please choose a filter-by variable of same entity as '{variable}'."
            )
        else:
            filter_entity_key = assert_variables_in_same_entity(
                tax_benefit_system, get_words(filter_by)
            )
            expressions.extend([filter_by])
            assert filter_entity_key == entity_key
    else:
        filter_dummy = np.array(1.0)

    uniform_weight = np.array(1.0)
    weight_variable = None
    if weighted:
        assert or_(alternative_weights, weight_variable_by_entity), (
            f"The weighted option is set at True but there is no weight variable for entity {entity_key} nor alternative weights. Either define a weight variable or switch to unweighted"
        )
        if alternative_weights:
            if isinstance(alternative_weights, str):
                assert alternative_weights in tax_benefit_system.variables, (
                    f"{alternative_weights} is not a valid variable of the tax benefit system"
                )
                weight_variable = alternative_weights

            elif (type(alternative_weights) is int) or (
                type(alternative_weights) is float
            ):
                weight_variable = None
                uniform_weight = float(alternative_weights)
        elif weight_variable_by_entity:
            weight_variable = weight_variable_by_entity[entity_key]

    if variable in simulation.tax_benefit_system.variables:
        value = simulation.adaptative_calculate_variable(
            variable=variable, period=period
        )
    else:
        log.debug(
            f"Variable {variable} not found. Assigning {missing_variable_default_value}"
        )
        return missing_variable_default_value

    weight = (
        simulation.adaptative_calculate_variable(weight_variable, period=period).astype(
            float
        )
        if weight_variable
        else uniform_weight
    )
    if weight_variable:
        assert any(weight != 0), "Weights shall not be all zeroes"
    else:
        assert uniform_weight != 0

    if filter_by is not None:
        expression_data_frame = simulation.create_data_frame_by_entity(
            variables=get_words(filter_by), period=period, index=False
        )[entity_key]
        for expression in expressions:
            expression_data_frame[expression] = expression_data_frame.eval(expression)

        filter_dummy = expression_data_frame[filter_by]
    else:
        filter_dummy = 1.0

    if aggfunc == "sum":
        aggregate = (value * weight * filter_dummy).sum()
    elif aggfunc == "mean":
        aggregate = (value * weight * filter_dummy).sum() / (
            weight * filter_dummy
        ).sum()
    elif aggfunc == "count":
        aggregate = (weight * filter_dummy).sum()
    elif aggfunc == "count_non_zero":
        aggregate = (weight * (value != 0) * filter_dummy).sum()
    else:
        aggregate = None

    return aggregate


def compute_quantiles(
    simulation: Simulation,
    variable: str,
    nquantiles: int | None = None,
    period: int | str | Period | None = None,
    filter_by=None,
    weighted: bool = True,
    alternative_weights=None,
    filtering_variable_by_entity=None,
) -> list[float]:
    """Compute quantiles of a variable.

    Args:
        simulation (Simulation, optional): Simulation to be used. Defaults to None.
        variable (str, optional): Variable which quantiles are computed. Defaults to None.
        nquantiles (int, optional): Number of quantiles. Defaults to None.
        period (Optional[Union[int, str, Period]], optional): Period. Defaults to None.
        missing_variable_default_value (optional): Value to use for missing values. Defaults to np.nan.
        weighted (bool, optional): Whether to weight the variable or not. Defaults to True.
        alternative_weights (Optional[Union[str, int, float, Array]], optional): Alternative weigh to use. Defaults to None.
        filtering_variable_by_entity (Dict, optional): Filtering variable by entity. Defaults to None.

    Returns:
       List(float): The quantiles values
    """
    weight_variable_by_entity = simulation.weight_variable_by_entity
    weight_variable = None
    entity_key = simulation.tax_benefit_system.variables[variable].entity.key
    if weight_variable_by_entity:
        weight_variable = weight_variable_by_entity[entity_key]

    variable_values = simulation.adaptative_calculate_variable(variable, period)
    if weighted:
        assert (alternative_weights is not None) or (weight_variable is not None)
        weight = (
            alternative_weights
            if alternative_weights is not None
            else simulation.calculate(weight_variable, period)
        )
    else:
        weight = np.ones(len(variable_values))

    if filtering_variable_by_entity is not None and filter_by is None:
        filter_by = filtering_variable_by_entity.get(entity_key)

    if filter_by is not None:
        filter_entity_key = simulation.tax_benefit_system.variables.get(
            filter_by
        ).entity.key
        assert filter_entity_key == entity_key
        filter_dummy = simulation.calculate(filter_by, period=period).astype(bool)

        variable_values = variable_values[filter_dummy].copy()
        weight = weight[filter_dummy].copy()

    labels = np.arange(1, nquantiles + 1)
    method = 2
    _, values = mark_weighted_percentiles(
        variable_values, labels, weight, method, return_quantiles=True
    )
    return values


def compute_pivot_table(
    simulation: Simulation = None,
    baseline_simulation: Simulation = None,
    aggfunc="mean",
    columns: list[str] | None = None,
    difference: bool = False,
    filter_by=None,
    index: list[str] | None = None,
    period: int | str | Period | None = None,
    use_baseline_for_columns: bool | None = None,
    values: list[str] | None = None,
    missing_variable_default_value=np.nan,
    concat_axis: int | None = None,
    weighted: bool = True,
    alternative_weights=None,
    filtering_variable_by_entity=None,
):
    """Compute pivot table.

    Args:
        simulation (Simulation, optional): Main simulation. Defaults to None.
        baseline_simulation (Simulation, optional): Baseline simulation. Defaults to None.
        aggfunc (str, optional): Aggregation function. Defaults to 'mean'.
        columns (List[str], optional): Variables to use in columns. Defaults to None.
        difference (bool, optional): Whether to compute the difference with baseline. Defaults to False.
        filter_by (str, optional): Filter variable or expression to use. Defaults to None.
        index (List[str], optional): _description_. Defaults to None.
        period (Optional[Union[int, str, Period]], optional): Period. Defaults to None.
        use_baseline_for_columns (bool, optional): _description_. Defaults to None.
        values (List[str], optional): _description_. Defaults to None.
        missing_variable_default_value (optional): _description_. Defaults to np.nan.
        concat_axis (int, optional): _description_. Defaults to None.
        weighted (bool, optional): Whether to weight the variable or not. Defaults to True.
        alternative_weights (Optional[Union[str, int, float, Array]], optional): Alternative weigh to use. Defaults to None.
        filtering_variable_by_entity (Dict, optional): Filtering variable by entity. Defaults to None.

    Returns:
        _type_: _description_
    """
    weight_variable_by_entity = simulation.weight_variable_by_entity

    admissible_aggfuncs = ["max", "mean", "min", "sum", "count", "sum_abs"]
    assert aggfunc in admissible_aggfuncs
    assert columns or index or values

    if baseline_simulation is not None:
        tax_benefit_system = baseline_simulation.tax_benefit_system
    else:
        tax_benefit_system = simulation.tax_benefit_system

    assert period is not None

    if isinstance(columns, str):
        columns = [columns]
    elif columns is None:
        columns = []
    assert isinstance(columns, list)

    if isinstance(index, str):
        index = [index]
    elif index is None:
        index = []
    assert isinstance(index, list)

    if isinstance(values, str):
        values = [values]
    elif values is None:
        values = []
    assert isinstance(values, list)

    entity_key = None
    for axe in [columns, index, values]:
        if (len(axe) != 0) and (entity_key is None):
            entity_key = tax_benefit_system.variables[axe[0]].entity.key
            continue

    if filter_by is None and filtering_variable_by_entity is not None:
        filter_by = filtering_variable_by_entity.get(entity_key)

    variables = set(index + columns)

    # Select the entity weight corresponding to the variables that will provide values
    uniform_weight = 1.0
    weight_variable = None
    if weighted:
        if alternative_weights:
            if isinstance(alternative_weights, str):
                assert alternative_weights in tax_benefit_system.variables, (
                    f"{alternative_weights} is not a valid variable of the tax benefit system"
                )
                weight_variable = alternative_weights

            elif (type(alternative_weights) is int) or (
                type(alternative_weights) is float
            ):
                weight_variable = None
                uniform_weight = float(alternative_weights)

        elif weight_variable_by_entity:
            weight_variable = weight_variable_by_entity[entity_key]
            variables.add(weight_variable)

        else:
            log.warning(
                f"There is no weight variable for entity {entity_key} nor alternative weights. Switch to unweighted"
            )

    expressions = []
    if filter_by is not None:
        if filter_by in tax_benefit_system.variables:
            variables.add(filter_by)
            filter_entity_key = tax_benefit_system.variables.get(filter_by).entity.key
            assert filter_entity_key == entity_key
        else:
            filter_entity_key = assert_variables_in_same_entity(
                tax_benefit_system, get_words(filter_by)
            )
            expressions.extend([filter_by])
            assert filter_entity_key == entity_key
    else:
        filter_dummy = np.array(1.0)

    for expression in expressions:
        expression_variables = get_words(expression)
        expression_entity_key = assert_variables_in_same_entity(
            tax_benefit_system, expression_variables
        )
        assert expression_entity_key == entity_key
        for variable in expression_variables:
            variables.add(variable)

    for variable in variables | set(values):
        if variable in tax_benefit_system.variables:
            assert tax_benefit_system.variables[variable].entity.key == entity_key, (
                f"The variable {variable} does not belong to entity {entity_key}"
            )

    if difference:
        assert simulation is not None
        assert baseline_simulation is not None
        reform_data_frame = simulation.create_data_frame_by_entity(
            values, period=period, index=False
        )[entity_key].fillna(missing_variable_default_value)
        baseline_data_frame = baseline_simulation.create_data_frame_by_entity(
            values, period=period, index=False
        )[entity_key].fillna(missing_variable_default_value)
        for value_variable in values:
            if value_variable not in baseline_data_frame:
                baseline_data_frame[value_variable] = missing_variable_default_value
            if value_variable not in reform_data_frame:
                reform_data_frame[value_variable] = missing_variable_default_value

        data_frame = reform_data_frame - baseline_data_frame

    elif values:
        data_frame = simulation.create_data_frame_by_entity(
            values, period=period, index=False
        )[entity_key]
        for value_variable in values:
            if value_variable not in data_frame:
                data_frame[value_variable] = missing_variable_default_value
    else:
        data_frame = None

    use_baseline_data = difference or use_baseline_for_columns

    # use baseline if explicited or when computing difference
    if use_baseline_data:
        baseline_vars_data_frame = baseline_simulation.create_data_frame_by_entity(
            variables=variables, period=period, index=False
        )[entity_key]
    else:
        baseline_vars_data_frame = simulation.create_data_frame_by_entity(
            variables=variables, period=period, index=False
        )[entity_key]

    for expression in expressions:
        baseline_vars_data_frame[expression] = baseline_vars_data_frame.eval(expression)
    if filter_by is not None:
        filter_dummy = baseline_vars_data_frame[filter_by]
    if weight_variable is None:
        weight_variable = "weight"
        baseline_vars_data_frame[weight_variable] = uniform_weight
    baseline_vars_data_frame[weight_variable] = (
        baseline_vars_data_frame[weight_variable] * filter_dummy
    )
    # We drop variables that are in values from baseline_vars_data_frame
    dropped_columns = [
        column for column in baseline_vars_data_frame.columns if column in values
    ]
    baseline_vars_data_frame = baseline_vars_data_frame.drop(columns=dropped_columns)

    data_frame = pd.concat(
        [baseline_vars_data_frame, data_frame],
        axis=1,
    )

    if values:
        data_frame_by_value = {}
        for value in values:
            if aggfunc in ["mean", "sum", "sum_abs", "count"]:
                data_frame[value] = (
                    data_frame[value] * data_frame[weight_variable]
                    if aggfunc != "sum_abs"
                    else data_frame[value].abs() * data_frame[weight_variable]
                )
                data_frame[value] = data_frame[value].fillna(
                    missing_variable_default_value
                )
                pivot_sum = data_frame.pivot_table(
                    index=index, columns=columns, values=value, aggfunc="sum"
                )
                pivot_mass = data_frame.pivot_table(
                    index=index, columns=columns, values=weight_variable, aggfunc="sum"
                )
                if aggfunc == "mean":
                    try:  # Deal with a pivot_table pandas bug https://github.com/pandas-dev/pandas/issues/17038
                        result = pivot_sum / pivot_mass.loc[weight_variable]
                    except KeyError:
                        result = pivot_sum / pivot_mass
                elif aggfunc in ["sum", "sum_abs"]:
                    result = pivot_sum
                elif aggfunc == "count":
                    result = pivot_mass.rename(
                        columns={weight_variable: value}, index={weight_variable: value}
                    )

            elif aggfunc in ["min", "max"]:
                data_frame[value] = data_frame[value].fillna(
                    missing_variable_default_value
                )
                result = data_frame.pivot_table(
                    index=index, columns=columns, values=value, aggfunc=aggfunc
                )

            data_frame_by_value[value] = result

        if len(list(data_frame_by_value.keys())) > 1:
            if concat_axis is None:
                return data_frame_by_value
            assert concat_axis in [0, 1]
            return pd.concat(data_frame_by_value.values(), axis=concat_axis)
        return next(iter(data_frame_by_value.values()))

    assert aggfunc == "count", "Can only use count for aggfunc if no values"
    return data_frame.pivot_table(
        index=index, columns=columns, values=weight_variable, aggfunc="sum"
    )


def create_data_frame_by_entity(
    simulation: Simulation,
    variables: list | None = None,
    expressions: list[str] | None = None,
    filter_by=None,
    index: bool = False,
    period: int | str | Period | None = None,
    merge: bool = False,
) -> pd.DataFrame | dict:
    """Create dataframe(s) of variables for the whole selected population.

    Args:
        simulation (Simulation): Simulation to use.
        variables (Optional[List], optional): Variables to retrieve, None means all. Defaults to None.
        expressions (Optional[List[str]], optional): _description_. Defaults to None.
        filter_by (str, optional): Filter variable or expression to use. Defaults to None.
        index (bool, optional): Whether to use index (id) variables. Defaults to False.
        period (Optional[Union[int, str, Period]], optional): Period of the computation. Defaults to None.
        merge (bool, optional): Wheter to merge the datafrales into one. Defaults to False.

    Returns:
        pd.DataFrame of Dict: Dataframe(s) with the variables values
    """
    assert simulation is not None
    id_variable_by_entity_key = simulation.id_variable_by_entity_key
    tax_benefit_system = simulation.tax_benefit_system
    assert tax_benefit_system is not None

    if period is None:
        period = simulation.period

    assert variables or index or expressions or filter_by

    if merge:
        index = True
    if expressions is None:
        expressions = []

    if filter_by is not None:
        if filter_by in tax_benefit_system.variables:
            variables.append(filter_by)
            filter_entity_key = tax_benefit_system.variables.get(filter_by).entity.key
        else:
            filter_entity_key = assert_variables_in_same_entity(
                tax_benefit_system, get_words(filter_by)
            )
            expressions.append(filter_by)

    expressions_by_entity_key = {}
    for expression in expressions:
        expression_variables = get_words(expression)
        entity_key = assert_variables_in_same_entity(
            tax_benefit_system, expression_variables
        )
        if entity_key in expressions_by_entity_key:
            expressions_by_entity_key[entity_key].append(expression)
        else:
            expressions_by_entity_key[entity_key] = [expression]
        variables += expression_variables

    variables = set(variables)

    missing_variables = set(variables).difference(
        set(tax_benefit_system.variables.keys())
    )
    if missing_variables:
        log.info(
            f"These variables aren't part of the tax-benefit system: {missing_variables}"
        )
        log.info(f"These variables are ignored: {missing_variables}")

    columns_to_fetch = [
        tax_benefit_system.variables.get(variable_name)
        for variable_name in variables
        if tax_benefit_system.variables.get(variable_name) is not None
    ]

    assert len(columns_to_fetch) >= 1, (
        f"None of the requested variables {variables} are in the tax-benefit-system {list(tax_benefit_system.variables.keys())}"
    )

    assert simulation is not None

    openfisca_data_frame_by_entity_key = {}
    non_person_entities = []

    for entity in tax_benefit_system.entities:
        entity_key = entity.key
        column_names = [
            column.name
            for column in columns_to_fetch
            if column.entity.key == entity_key
        ]
        openfisca_data_frame_by_entity_key[entity_key] = pd.DataFrame(
            {
                column_name: simulation.adaptative_calculate_variable(
                    column_name, period=period
                )
                for column_name in column_names
            }
        )
        if entity.is_person:
            person_entity = entity
        else:
            non_person_entities.append(entity)

    if index:
        person_data_frame = openfisca_data_frame_by_entity_key.get(person_entity.key)
        person_data_frame.index.name = id_variable_by_entity_key.get(
            "person", "person_id"
        )
        if person_data_frame is None:
            person_data_frame = pd.DataFrame()
        for entity in non_person_entities:
            entity_key_id = id_variable_by_entity_key[entity.key]
            person_data_frame[entity_key_id] = simulation.populations[
                entity.key
            ].members_entity_id
            flattened_roles = entity.flattened_roles
            index_by_role = {
                flattened_roles[index]: index for index in range(len(flattened_roles))
            }
            person_data_frame[f"{entity.key}_role"] = pd.Series(
                simulation.populations[entity.key].members_role
            ).map(index_by_role)
            person_data_frame[f"{entity.key}_position"] = simulation.populations[
                entity.key
            ].members_position

            # Set index names as entity_id
            openfisca_data_frame_by_entity_key[entity.key].index.name = entity_key_id
            openfisca_data_frame_by_entity_key[entity.key] = (
                openfisca_data_frame_by_entity_key[entity.key].reset_index()
            )
        person_data_frame = person_data_frame.reset_index()

    for entity_key, expressions in expressions_by_entity_key.items():
        data_frame = openfisca_data_frame_by_entity_key[entity_key]
        for expression in expressions:
            data_frame[expression] = data_frame.eval(expression)

    if filter_by is not None:
        openfisca_data_frame_by_entity_key[filter_entity_key] = (
            openfisca_data_frame_by_entity_key[filter_entity_key]
            .loc[openfisca_data_frame_by_entity_key[filter_entity_key][filter_by]]
            .copy()
        )

    if not merge:
        return openfisca_data_frame_by_entity_key
    for (
        entity_key,
        openfisca_data_frame,
    ) in openfisca_data_frame_by_entity_key.items():
        if entity_key != person_entity.key:
            entity_key_id = id_variable_by_entity_key[entity_key]
            if len(openfisca_data_frame) > 0:
                person_data_frame = person_data_frame.merge(
                    openfisca_data_frame.reset_index(),
                    left_on=entity_key_id,
                    right_on=entity_key_id,
                )
    return person_data_frame


class SecretViolationError(Exception):
    """Raised if the result of the simulation do not comform with regulators rules."""


def compute_winners_loosers(
    simulation: Simulation,
    baseline_simulation: Simulation,
    variable: str,
    filter_by: str | None = None,
    period: int | str | Period | None = None,
    absolute_minimal_detected_variation: float = 0,
    relative_minimal_detected_variation: float = 0.01,
    observations_threshold: int | None = None,
    weighted: bool = True,
    alternative_weights=None,
    filtering_variable_by_entity=None,
) -> dict[str, int]:
    """Compute the number of winners and loosers for a given variable.

    Args:
        simulation (_type_): The main simulation.
        baseline_simulation (_type_): The baseline simulation
        variable (str): The variable to use.
        filter_by (str, optional): The variable or expression to be used as a filter. Defaults to None.
        period (Optional[Union[int, str, Period]], optional): The period of the simulation. Defaults to None.
        absolute_minimal_detected_variation (float, optional): Absolute minimal variation to be detected, in ratio. Ie 0.5 means 5% of variation wont be counted..
        relative_minimal_detected_variation (float, optional): Relative minimal variation to be detected, in ratio. Defaults to .01.
        observations_threshold (int, optional): Number of observations needed to avoid a statistical secret violation. Defaults to None.
        weighted (bool, optional): Whether to use weights. Defaults to True.
        alternative_weights (Optional[Union[str, int, float, Array]], optional): Alternative weigh to use. Defaults to None.
        filtering_variable_by_entity (_type_, optional): The variable to be used as a filter for each entity. Defaults to None.

    Raises:
        SecretViolationError: Raised when statistical secret is violated.

    Returns:
        Dict[str, int]: Statistics about winners and loosers between the main simulation and the baseline.
    """
    weight_variable_by_entity = simulation.weight_variable_by_entity
    entity_key = baseline_simulation.tax_benefit_system.variables[variable].entity.key

    # Get the results of the simulation
    after = simulation.adaptative_calculate_variable(variable, period=period)
    before = baseline_simulation.adaptative_calculate_variable(variable, period=period)

    # Filter if needed
    if filtering_variable_by_entity is not None and filter_by is None:
        filter_by = filtering_variable_by_entity.get(entity_key)

    if filter_by is not None:
        filter_entity_key = baseline_simulation.tax_benefit_system.variables.get(
            filter_by
        ).entity.key
        assert filter_entity_key == entity_key
        filter_dummy = baseline_simulation.calculate(filter_by, period=period).astype(
            bool
        )

        after = after[filter_dummy].copy()
        before = before[filter_dummy].copy()

    # Define weights
    weight = np.ones(len(after))
    if weighted:
        if alternative_weights is not None:
            weight = alternative_weights
        elif weight_variable_by_entity is not None:
            weight_variable = weight_variable_by_entity[entity_key]
            weight = baseline_simulation.calculate(weight_variable, period=period)
        else:
            log.warning(
                f"There is no weight variable for entity {entity_key} nor alternative weights. Switch to unweighted"
            )

    # Compute the weigthed number of zeros or non zeros
    value_by_simulation = {"after": after, "before": before}
    stats_by_simulation = {}
    for simulation_prefix, value in value_by_simulation.items():
        stats = {}
        stats["count_zero"] = (
            weight.astype("float64")
            * (absolute_minimal_detected_variation > np.abs(value))
        ).sum()
        stats["count_non_zero"] = sum(weight.astype("float64")) - stats["count_zero"]
        stats_by_simulation[simulation_prefix] = stats
        del stats

    # Compute the number of entity above or below after
    after_value = after
    before_value = before
    with np.errstate(divide="ignore", invalid="ignore"):
        above_after = (
            (after_value - before_value) / np.abs(before_value)
        ) > relative_minimal_detected_variation
    almost_zero_before = np.abs(before_value) < absolute_minimal_detected_variation
    above_after[almost_zero_before * (after_value >= 0)] = (
        after_value >= absolute_minimal_detected_variation
    )[almost_zero_before * (after_value >= 0)]
    with np.errstate(divide="ignore", invalid="ignore"):
        below_after = (
            (after_value - before_value) / np.abs(before_value)
        ) < -relative_minimal_detected_variation
    below_after[almost_zero_before * (after_value < 0)] = (
        after_value < -absolute_minimal_detected_variation
    )[almost_zero_before * (after_value < 0)]

    # Check if there is a secret violation, without weights
    if observations_threshold is not None:
        not_legit_below = (below_after.sum() < observations_threshold) & (
            below_after.sum() > 0
        )
        not_legit_above = (above_after.sum() < observations_threshold) & (
            above_after.sum() > 0
        )
        if not_legit_below | not_legit_above:
            msg = "Not enough observations involved"
            raise SecretViolationError(msg)

    # Apply weights
    above_after_count = (above_after.astype("float64") * weight.astype("float64")).sum()
    below_after_count = (below_after.astype("float64") * weight.astype("float64")).sum()
    total = sum(weight)
    neutral = total - above_after_count - below_after_count

    return {
        "total": total,
        "non_zero_before": stats_by_simulation["before"]["count_non_zero"],
        "non_zero_after": stats_by_simulation["after"]["count_non_zero"],
        "above_after": above_after_count,
        "lower_after": below_after_count,
        "neutral": neutral,
        "tolerance_factor_used": relative_minimal_detected_variation,
        "weight_factor": 1,
    }


def init_entity_data(
    simulation: Simulation,
    entity: Entity,
    filtered_input_data_frame: pd.DataFrame,
    period: Period,
    used_as_input_variables_by_entity: dict,
):
    """Initialize entity in simulation at some period with input provided by a dataframe.

    Args:
        simulation (Simulation): The simulation to initialize.
        entity (Entity): The entity which variables to initialize.
        filtered_input_data_frame (pd.DataFrame): The dataframe with the variables values.
        period (Period): The period to initialize.
        used_as_input_variables_by_entity (Dict): The variable to be used to initialize each entity.
    """
    used_as_input_variables = used_as_input_variables_by_entity[entity.key]
    input_data_frame = filtered_input_data_frame
    # input_data_frame = self.filter_input_variables(input_data_frame = input_data_frame)
    diagnose_variable_mismatch(used_as_input_variables, input_data_frame)

    for column_name, column_serie in input_data_frame.items():
        variable_instance = simulation.tax_benefit_system.variables.get(column_name)
        if variable_instance is None:
            log.debug(f"Ignoring {column_name} in input data")
            continue

        if variable_instance.entity.key != entity.key:
            log.info(
                f"Ignoring variable {column_name} which is not part of entity {entity.key} but {variable_instance.entity.key}"
            )
            continue
        init_variable_in_entity(
            simulation, entity.key, column_name, column_serie, period
        )


def inflate(
    simulation: Simulation,
    inflator_by_variable: dict | None = None,
    period: int | str | Period | None = None,
    target_by_variable: dict | None = None,
):
    tax_benefit_system = simulation.tax_benefit_system
    for variable_name in set(inflator_by_variable.keys()).union(
        set(target_by_variable.keys())
    ):
        assert variable_name in tax_benefit_system.variables, (
            f"Variable {variable_name} is not a valid variable of the tax-benefit system"
        )
        if variable_name in target_by_variable:
            inflator = inflator_by_variable[variable_name] = target_by_variable[
                variable_name
            ] / simulation.compute_aggregate(variable=variable_name, period=period)
            log.debug(
                f"Using {inflator} as inflator for {variable_name} to reach the target {target_by_variable[variable_name]} "
            )
        else:
            assert variable_name in inflator_by_variable, (
                "variable_name is not in inflator_by_variable"
            )
            log.debug(
                f"Using inflator {inflator_by_variable[variable_name]} for {variable_name}. The target is thus {inflator_by_variable[variable_name] * simulation.compute_aggregate(variable=variable_name, period=period)}"
            )
            inflator = inflator_by_variable[variable_name]

        array = simulation.calculate_add(variable_name, period=period)
        assert array is not None
        simulation.delete_arrays(variable_name, period=period)  # delete existing arrays
        simulation.set_input(
            variable_name, period, inflator * array
        )  # insert inflated array


def _load_table_for_survey(
    config_files_directory,
    collection,
    survey,
    table,
    batch_size=None,
    batch_index=None,
    filter_by=None,
):
    if survey is not None:
        input_data_frame = load_table(
            config_files_directory=config_files_directory,
            collection=collection,
            survey=survey,
            table=table,
            batch_size=batch_size,
            batch_index=batch_index,
            filter_by=filter_by,
        )
    else:
        input_data_frame = load_table(
            config_files_directory=config_files_directory,
            collection=collection,
            survey="input",
            table=table,
            batch_size=batch_size,
            batch_index=batch_index,
            filter_by=filter_by,
        )
    return input_data_frame


def _input_data_table_by_entity_by_period_monolithic(
    tax_benefit_system,
    simulation,
    period,
    input_data_table_by_entity,
    builder,
    custom_input_data_frame,
    config_files_directory,
    collection,
    survey=None,
):
    """Initialize simulation with input data from a table for each entity and period."""
    period = periods.period(period)
    simulation_datasets = {}
    entities = tax_benefit_system.entities
    for entity in entities:
        # Read all tables for the entity
        log.debug(f"init_simulation - {period=} {entity.key=}")
        table = input_data_table_by_entity.get(entity.key)
        filter_by = input_data_table_by_entity.get("filter_by", None)
        if table is None:
            continue
        input_data_frame = _load_table_for_survey(
            config_files_directory, collection, survey, table, filter_by=filter_by
        )
        simulation_datasets[entity.key] = input_data_frame

    if simulation is None:
        # Instantiate simulation only for the fist period
        # Next period will reuse the same simulation
        for entity in entities:
            table = input_data_table_by_entity.get(entity.key)
            if table is None:
                continue
            custom_input_data_frame(input_data_frame, period=period, entity=entity.key)
            builder.init_entity_structure(
                entity, simulation_datasets[entity.key]
            )  # TODO: complete args
        simulation = builder.build(tax_benefit_system)
        simulation.id_variable_by_entity_key = (
            builder.id_variable_by_entity_key
        )  # Should be propagated to enhanced build

    for entity in entities:
        # Load data in the simulation
        table = input_data_table_by_entity.get(entity.key)
        if table is None:
            continue
        log.debug(f"init_simulation - {entity.key=} {len(input_data_frame)=}")
        simulation.init_entity_data(
            entity,
            simulation_datasets[entity.key],
            period,
            builder.used_as_input_variables_by_entity,
        )
        del simulation_datasets[entity.key]
    return simulation


def _input_data_table_by_entity_by_period_batch(
    tax_benefit_system,
    simulation,
    period,
    input_data_table_by_entity,
    builder,
    custom_input_data_frame,
    config_files_directory,
    collection,
    survey=None,
):
    """Initialize simulation with input data from a table for each entity and period."""
    period = periods.period(period)
    batch_size = input_data_table_by_entity.get("batch_size")
    batch_index = input_data_table_by_entity.get("batch_index", 0)
    batch_entity = input_data_table_by_entity.get("batch_entity")
    batch_entity_key = input_data_table_by_entity.get("batch_entity_key")
    filtered_entity = input_data_table_by_entity.get("filtered_entity")
    filtered_entity_on_key = input_data_table_by_entity.get("filtered_entity_on_key")
    if (
        not batch_entity
        or not batch_entity_key
        or not filtered_entity
        or not filtered_entity_on_key
    ):
        msg = "batch_entity, batch_entity_key, filtered_entity and filtered_entity_on_key are required"
        raise ValueError(msg)
    simulation_datasets = {
        batch_entity: {
            "table_key": batch_entity_key,
            "input_data_frame": None,
            "entity": None,
        },
        filtered_entity: {
            "table_key": filtered_entity_on_key,
            "input_data_frame": None,
            "entity": None,
        },
    }
    batch_entity_ids = None
    entities = tax_benefit_system.entities

    if len(entities) > 2:
        # Batch mode could work only with batch_entity and filtered_entity, and no others
        warnings.warn(
            f"survey-manager.simulation._input_data_table_by_entity_by_period_batch : Your TaxBenefitSystem has {len(entities)} entities but we will only load  {batch_entity} and {filtered_entity}.",
            stacklevel=2,
        )

    for entity_name, entity_data in simulation_datasets.items():
        # Find Identity object from TaxBenefitSystem
        for entity in entities:
            if entity.key == entity_name:
                entity_data["entity"] = entity
                break

    # Load the batch entity
    table = input_data_table_by_entity[batch_entity]
    input_data_frame = _load_table_for_survey(
        config_files_directory, collection, survey, table, batch_size, batch_index
    )
    batch_entity_ids = input_data_frame[batch_entity_key].to_list()
    simulation_datasets[batch_entity]["input_data_frame"] = input_data_frame

    # Load the filtered entity
    table = input_data_table_by_entity[filtered_entity]
    filter_by = [(filtered_entity_on_key, "in", batch_entity_ids)]
    input_data_frame = _load_table_for_survey(
        config_files_directory, collection, survey, table, filter_by=filter_by
    )
    simulation_datasets[filtered_entity]["input_data_frame"] = input_data_frame

    if simulation is None:
        for entity_name, entity_data in simulation_datasets.items():
            custom_input_data_frame(
                entity_data["input_data_frame"], period=period, entity=entity_name
            )
            builder.init_entity_structure(
                entity_data["entity"], entity_data["input_data_frame"]
            )
        simulation = builder.build(tax_benefit_system)
        simulation.id_variable_by_entity_key = (
            builder.id_variable_by_entity_key
        )  # Should be propagated to enhanced build
    for entity_data in simulation_datasets.values():
        simulation.init_entity_data(
            entity_data["entity"],
            entity_data["input_data_frame"],
            period,
            builder.used_as_input_variables_by_entity,
        )
    return simulation


def init_simulation(tax_benefit_system, period, data):
    builder = SimulationBuilder()
    builder.create_entities(tax_benefit_system)

    collection = data.get("collection")
    custom_input_data_frame = data.get("custom_input_data_frame", do_nothing)
    data_year = data.get("data_year")
    survey = data.get("survey")
    config_files_directory = data.get("config_files_directory")
    builder.used_as_input_variables = data.get("used_as_input_variables")
    builder.id_variable_by_entity_key = data.get("id_variable_by_entity_key")
    builder.role_variable_by_entity_key = data.get("role_variable_by_entity_key")
    builder.tax_benefit_system = tax_benefit_system

    default_source_types = [
        "input_data_frame",
        "input_data_table",
        "input_data_frame_by_entity",
        "input_data_frame_by_entity_by_period",
        "input_data_table_by_entity_by_period",
        "input_data_table_by_period",
    ]
    source_types = [
        source_type_
        for source_type_ in default_source_types
        if data.get(source_type_, None) is not None
    ]
    assert len(source_types) < 2, "There are too many data source types"
    assert len(source_types) >= 1, (
        f"There should be one data source type included in {default_source_types}"
    )
    source_type = source_types[0]
    source = data[source_type]

    if source_type == "input_data_frame_by_entity":
        assert data_year is not None
        source_type = "input_data_frame_by_entity_by_period"
        source = {periods.period(data_year): source}

    input_data_survey_prefix = (
        data.get("input_data_survey_prefix") if data is not None else None
    )

    if source_type == "input_data_frame":
        simulation = builder.init_all_entities(source, period)

    if source_type == "input_data_table":
        # Case 1: fill simulation with a unique input_data_frame given by the attribute
        if input_data_survey_prefix is not None:
            openfisca_survey_collection = SurveyCollection.load(collection=collection)
            openfisca_survey = openfisca_survey_collection.get_survey(
                f"{input_data_survey_prefix}_{data_year}"
            )
            input_data_frame = openfisca_survey.get_values(table="input").reset_index(
                drop=True
            )
        else:
            raise NotImplementedError

        custom_input_data_frame(input_data_frame, period=period)
        simulation = builder.init_all_entities(
            input_data_frame, builder, period
        )  # monolithic dataframes

    elif source_type == "input_data_table_by_period":
        # Case 2: fill simulation with input_data_frame by period containing all entity variables
        input_data_table_by_period = data.get("input_data_table_by_period")
        for period_, table in input_data_table_by_period.items():
            period = periods.period(period_)
            log.debug(f"From survey {survey} loading table {table}")
            input_data_frame = load_table(
                config_files_directory=config_files_directory,
                collection=collection,
                survey=survey,
                input_data_survey_prefix=input_data_survey_prefix,
                table=table,
            )
            custom_input_data_frame(input_data_frame, period=period)
            simulation = builder.init_all_entities(
                input_data_frame, builder, period
            )  # monolithic dataframes

    elif source_type == "input_data_frame_by_entity_by_period":
        for period_, input_data_frame_by_entity in source.items():
            period = periods.period(period_)
            for entity in tax_benefit_system.entities:
                input_data_frame = input_data_frame_by_entity.get(entity.key)
                if input_data_frame is None:
                    continue
                custom_input_data_frame(
                    input_data_frame, period=period, entity=entity.key
                )
                builder.init_entity_structure(
                    entity, input_data_frame
                )  # TODO: complete args

        simulation = builder.build(tax_benefit_system)
        simulation.id_variable_by_entity_key = (
            builder.id_variable_by_entity_key
        )  # Should be propagated to enhanced build

        for period, input_data_frame_by_entity in source.items():
            for entity in tax_benefit_system.entities:
                input_data_frame = input_data_frame_by_entity.get(entity.key)
                if input_data_frame is None:
                    log.debug(
                        f"No input_data_frame found for entity {entity} at period {period}"
                    )
                    continue
                custom_input_data_frame(
                    input_data_frame, period=period, entity=entity.key
                )
                simulation.init_entity_data(
                    entity,
                    input_data_frame,
                    period,
                    builder.used_as_input_variables_by_entity,
                )

    elif source_type == "input_data_table_by_entity_by_period":
        # Case 3: fill simulation with input_data_table by entity_by_period containing a dictionnary
        # of all periods containing a dictionnary of entity variables
        input_data_table_by_entity_by_period = source
        simulation = None
        for (
            period,
            input_data_table_by_entity,
        ) in input_data_table_by_entity_by_period.items():
            if input_data_table_by_entity.get("batch_size"):
                simulation = _input_data_table_by_entity_by_period_batch(
                    tax_benefit_system,
                    simulation,
                    period,
                    input_data_table_by_entity,
                    builder,
                    custom_input_data_frame,
                    config_files_directory,
                    collection,
                    survey,
                )
            else:
                simulation = _input_data_table_by_entity_by_period_monolithic(
                    tax_benefit_system,
                    simulation,
                    period,
                    input_data_table_by_entity,
                    builder,
                    custom_input_data_frame,
                    config_files_directory,
                    collection,
                    survey,
                )

    else:
        pass

    if data_year is not None:
        simulation.period = periods.period(data_year)

    return simulation


def init_variable_in_entity(simulation: Simulation, variable_name, series, period):
    variable = simulation.tax_benefit_system.variables[variable_name]

    # np.issubdtype cannot handles categorical variables
    if (not isinstance(series.dtype, pd.CategoricalDtype)) and np.issubdtype(
        series.to_numpy().dtype, np.floating
    ):
        if series.isna().any():
            log.debug(
                f"There are {series.isna().sum()} NaN values for {series.notna().sum()} non NaN values in variable {variable_name}"
            )
            log.debug(
                f"We convert these NaN values of variable {variable_name} to {variable.default_value} its default value"
            )
            series = series.fillna(variable.default_value)
        assert series.notna().all(), (
            f"There are {series.isna().sum()} NaN values for {series.notna().sum()} non NaN values in variable {variable_name}"
        )

    enum_variable_imputed_as_enum = variable.value_type == Enum and (
        isinstance(series.dtype, pd.CategoricalDtype)
        or not (
            np.issubdtype(series.to_numpy().dtype, np.integer)
            or np.issubdtype(series.to_numpy().dtype, float)
        )
    )

    if enum_variable_imputed_as_enum:
        if series.isna().any():
            log.debug(
                f"There are {series.isna().sum()} NaN values ({series.isna().mean() * 100}% of the array) in variable {variable_name}"
            )
            log.debug(
                f"We convert these NaN values of variable {variable_name} to {variable.default_value._name_} its default value"
            )
            series = series.fillna(variable.default_value._name_)
        possible_values = variable.possible_values
        if isinstance(series.dtype, pd.CategoricalDtype):
            series = series.cat.codes
        else:
            msg = 'There are errors with {}'.format(variable_name)
            assert series.isin(list(possible_values._member_names_)).all(), msg
            series = series.apply(lambda v: variable.possible_values[v].index)

    if series.to_numpy().dtype != variable.dtype:
        log.debug(
            f"Converting {variable_name} from dtype {series.to_numpy().dtype} to {variable.dtype}"
        )

    array = series.to_numpy().astype(variable.dtype)
    np_array = np.array(array, dtype=variable.dtype)

    if (variable.value_type == Enum) and (
        np.issubdtype(series.to_numpy().dtype, np.integer)
        or np.issubdtype(series.to_numpy().dtype, float)
    ):
        np_array = EnumArray(np_array, variable.possible_values)

    if variable.definition_period == YEAR and period.unit == MONTH:
        # Some variables defined for a year are present in month/quarter dataframes
        # Cleaning the dataframe would probably be better in the long run
        log.warning(
            f"Trying to set a monthly value for variable {variable_name}, which is defined on a year. The  montly values you provided will be summed."
        )

        if simulation.get_array(variable_name, period.this_year) is not None:
            array_sum = simulation.get_array(variable_name, period.this_year) + np_array
            simulation.set_input(variable_name, period.this_year, array_sum)
        else:
            simulation.set_input(variable_name, period.this_year, np_array)

    else:
        simulation.set_input(variable_name, period, np_array)


def new_from_tax_benefit_system(
    tax_benefit_system: TaxBenefitSystem,
    debug: bool = False,
    trace: bool = False,
    data: dict | None = None,
    memory_config: MemoryConfig = None,
    period: int | str | Period | None = None,
    custom_initialize: Callable | None = None,
) -> Simulation:
    """Create and initialize a simulation from a tax and benefit system and data.

    Args:
        tax_benefit_system (TaxBenefitSystem): The tax and benefit system
        debug (bool, optional): Whether to activate debugging. Defaults to False.
        trace (bool, optional): Whether to activate tracing. Defaults to False.
        data (Dict, optional): The information about data. Defaults to None.
        memory_config (MemoryConfig, optional): The memory handling config. Defaults to None.
        period (Optional[Union[int, str, Period]], optional): The period of the simulation. Defaults to None.
        custom_initialize (Callable, optional): The post-processing initialization function. Defaults to None.

    Returns:
        Simulation: The completely initialized function
    """
    simulation = Simulation.init_simulation(tax_benefit_system, period, data)
    simulation.debug = debug
    simulation.trace = trace
    simulation.opt_out_cache = simulation.tax_benefit_system.cache_blacklist is not None
    simulation.memory_config = memory_config

    if custom_initialize:
        custom_initialize(simulation)

    return simulation


def print_memory_usage(simulation: Simulation):
    """Print memory usage.

    Args:
        simulation (Simulation): The simulation which memory usage is to be printed
    """
    memory_usage_by_variable = simulation.get_memory_usage()["by_variable"]
    try:
        usage_stats = simulation.tracer.usage_stats
    except AttributeError:
        log.warning(
            "The simulation trace mode is not activated. You need to activate it to get stats about variable usage (hits)."
        )
        usage_stats = None
    infos_lines = []

    for variable, infos in memory_usage_by_variable.items():
        hits = usage_stats[variable]["nb_requests"] if usage_stats else None
        infos_lines.append(
            (
                infos["total_nb_bytes"],
                variable,
                "{}: {} periods * {} cells * item size {} ({}) = {} with {} hits".format(
                    variable,
                    infos["nb_arrays"],
                    infos["nb_cells_by_array"],
                    infos["cell_size"],
                    infos["dtype"],
                    humanize.naturalsize(infos["total_nb_bytes"], gnu=True),
                    hits,
                ),
            )
        )
    infos_lines.sort()
    for _, _, line in infos_lines:
        print(line.rjust(100))  # noqa analysis:ignore


def set_weight_variable_by_entity(
    simulation: Simulation,
    weight_variable_by_entity: dict,
):
    """Set weight variable for each entity.

    Args:
        simulation (Simulation): The simulation concerned.
        weight_variable_by_entity (Dict): The weight variable for each entity.
    """
    simulation.weight_variable_by_entity = weight_variable_by_entity


def summarize_variable(
    simulation: Simulation, variable=None, weighted=False, force_compute=False
):
    """Print a summary of a variable including its memory usage.

    Args:
        simulation (Simulation): The simulation instance to use for summarizing.
        variable (str, optional): The variable being summarized.
        weighted (bool, optional): Whether the produced statistics should be weighted or not.
        force_compute (bool, optional): Whether the computation of the variable should be forced.

    # Example:
    #     >>> from openfisca_survey_manager.tests.test_scenario import create_randomly_initialized_survey_scenario
    #     >>> survey_scenario = create_randomly_initialized_survey_scenario()
    #     >>> survey_scenario.summarize_variable(variable = "housing_occupancy_status", force_compute = True)
    #     <BLANKLINE>
    #     housing_occupancy_status: 1 periods * 5 cells * item size 2 (int16, default = HousingOccupancyStatus.tenant) = 10B
    #     Details:
    #     2017-01: owner = 0.00e+00 (0.0%), tenant = 5.00e+00 (100.0%), free_lodger = 0.00e+00 (0.0%), homeless = 0.00e+00 (0.0%).
    #     >>> survey_scenario.summarize_variable(variable = "rent", force_compute = True)
    #     <BLANKLINE>
    #     rent: 2 periods * 5 cells * item size 4 (float32, default = 0) = 40B
    #     Details:
    #     2017-01: mean = 562.385107421875, min = 156.01864624023438, max = 950.7142944335938, mass = 2.81e+03, default = 0.0%, median = 598.6585083007812
    #     2018-01: mean = 562.385107421875, min = 156.01864624023438, max = 950.7142944335938, mass = 2.81e+03, default = 0.0%, median = 598.6585083007812
    #     >>> survey_scenario.tax_benefit_system.neutralize_variable('age')
    #     >>> survey_scenario.summarize_variable(variable = "age")
    #     <BLANKLINE>
    #     age: neutralized variable (int64, default = 0)
    """
    tax_benefit_system = simulation.tax_benefit_system
    variable_instance = tax_benefit_system.variables.get(variable)
    assert variable_instance is not None, f"{variable} is not a valid variable"

    default_value = variable_instance.default_value
    value_type = variable_instance.value_type

    if variable_instance.is_neutralized:
        print("")  # noqa analysis:ignore
        return

    if weighted:
        weight_variable = simulation.weight_variable_by_entity[
            variable_instance.entity.key
        ]
        weights = simulation.calculate(weight_variable, simulation.period)

    infos = simulation.get_memory_usage(variables=[variable])["by_variable"].get(
        variable
    )
    if not infos:
        if force_compute:
            simulation.adaptative_calculate_variable(
                variable=variable, period=simulation.period
            )
            simulation.summarize_variable(variable=variable, weighted=weighted)
            return
        return

    header_line = (
        "{}: {} periods * {} cells * item size {} ({}, default = {}) = {}".format(
            variable,
            infos["nb_arrays"],
            infos["nb_cells_by_array"],
            infos["cell_size"],
            str(np.dtype(infos["dtype"])),
            default_value,
            humanize.naturalsize(infos["total_nb_bytes"], gnu=True),
        )
    )
    print("")  # noqa analysis:ignore
    print(header_line)  # noqa analysis:ignore
    print("Details:")  # noqa analysis:ignore
    holder = simulation.get_holder(variable)
    if holder is not None:
        if holder.variable.definition_period == ETERNITY:
            array = holder.get_array(ETERNITY)
        else:
            for period in sorted(simulation.get_known_periods(variable)):
                array = holder.get_array(period)
                if array.shape == ():
                    print("{}: always = {}".format(period, array))  # noqa analysis:ignore
                    continue

                if value_type == Enum:
                    possible_values = variable_instance.possible_values
                    categories_by_index = dict(
                        zip(
                            range(len(possible_values._member_names_)),
                            possible_values._member_names_,
                        )
                    )
                    categories_type = pd.api.types.CategoricalDtype(
                        categories=possible_values._member_names_, ordered=True
                    )
                    df = (
                        pd.DataFrame({variable: array})
                        .replace(categories_by_index)
                        .astype(categories_type)
                    )
                    df["weights"] = weights if weighted else 1
                    groupby = df.groupby(variable)["weights"].sum()
                    total = groupby.sum()
                    expr = [
                        f" {index} = {row:.2e} ({row / total:.1%})"
                        for index, row in groupby.items()
                    ]
                    print("{}:{}.".format(period, ",".join(expr)))  # noqa analysis:ignore
                    continue


# Monkey patching

Simulation.adaptative_calculate_variable = adaptative_calculate_variable
Simulation.compute_aggregate = compute_aggregate
Simulation.compute_pivot_table = compute_pivot_table
Simulation.create_data_frame_by_entity = create_data_frame_by_entity
Simulation.compute_quantiles = compute_quantiles
Simulation.compute_winners_loosers = compute_winners_loosers
Simulation.new_from_tax_benefit_system = new_from_tax_benefit_system
Simulation.inflate = inflate
Simulation.init_entity_data = init_entity_data
Simulation.init_simulation = init_simulation
Simulation.init_variable_in_entity = init_variable_in_entity
Simulation.print_memory_usage = print_memory_usage
Simulation.set_weight_variable_by_entity = set_weight_variable_by_entity
Simulation.summarize_variable = summarize_variable<|MERGE_RESOLUTION|>--- conflicted
+++ resolved
@@ -67,11 +67,7 @@
 
 
 def get_words(text: str):
-<<<<<<< HEAD
-    return re.compile("[A-Za-z_]+").findall(text)
-=======
     return re.compile('[A-Za-z_]+[A-Za-z0-9_]*').findall(text)
->>>>>>> 8015112c
 
 
 # Main functions
