import logging
import os
from pathlib import Path

import pandas as pd

from openfisca_survey_manager.paths import openfisca_survey_manager_location

log = logging.getLogger(__name__)


legislation_directory = Path(
    openfisca_survey_manager_location,
    "openfisca_survey_manager",
    "assets",
)
legislation_directory = Path(
    openfisca_survey_manager_location,
    "openfisca_survey_manager",
    "assets",
)


sub_levels = ["divisions", "groupes", "classes", "sous_classes", "postes"]
divisions = [f"0{i}" for i in range(1, 10)] + ["11", "12"]


<<<<<<< HEAD
def build_coicop_level_nomenclature(level, keep_code=False, to_csv=False):
    assert level in sub_levels
    log.debug(f"Reading nomenclature coicop source data for level {level}")
    try:
        data_frame = pd.read_csv(
            os.path.join(
                legislation_directory,
                f"nomenclature_coicop_source_by_{level}.csv",
            ),
            sep=";",
            header=None,
        )
    except (FileNotFoundError, pd.errors.ParserError) as error:
        msg = f"Error when reading nomenclature coicop source data for level {level}: {error}"
        raise RuntimeError(msg) from error

    data_frame = data_frame.reset_index(drop=True)
    data_frame = data_frame.rename(columns={0: "code_coicop", 1: f"label_{level[:-1]}"})
=======
def build_coicop_level_nomenclature(level, year = 2016, keep_code = False, to_csv = False):
    assert level in sub_levels
    log.debug("Reading nomenclature coicop {} source data for level {}".format(year, level))
    try:
        if year == 1998:
            data_frame = pd.read_csv(
                os.path.join(legislation_directory, 'COICOP/1998/nomenclature_coicop1998_source_by_{}.csv'.format(level)),
                sep = ';',
                header = None,
            )
        if year == 2016:
            data_frame = pd.read_excel(
                os.path.join(legislation_directory, 'COICOP/2016/nomenclature_coicop2016_source_by_{}.xls'.format(level)),
                header = None,)

    except Exception as e:
        log.info("Error when reading nomenclature coicop source data for level {}".format(level))
        raise e

    data_frame.reset_index(inplace = True)
    data_frame.rename(columns = {0: 'code_coicop', 1: 'label_{}'.format(level[:-1])}, inplace = True)
>>>>>>> 8015112c
    data_frame = data_frame.iloc[2:].copy()
    if year == 2016:
        data_frame['code_coicop'] = data_frame['code_coicop'].apply(lambda x: x[1:])

    index, stop = 0, False
    for sub_level in sub_levels:
        if stop:
            continue
        if sub_level == "divisions":
            data_frame[sub_level] = (
                data_frame["code_coicop"].str[index : index + 2].astype(int)
            )
            index = index + 3
        else:
            data_frame[sub_level] = (
                data_frame["code_coicop"].str[index : index + 1].astype(int)
            )
            index = index + 2

        if level == sub_level:
            stop = True

    if keep_code or level == "postes":
        data_frame["code_coicop"] = data_frame["code_coicop"].str.lstrip("0")
    else:
        del data_frame["code_coicop"]

    data_frame = data_frame.reset_index(drop=True)
    if to_csv:
        data_frame.to_csv(
<<<<<<< HEAD
            Path(legislation_directory, f"nomenclature_coicop_by_{level}.csv"),
        )
=======
            os.path.join(legislation_directory, 'nomenclature_coicop{}_by_{}.csv'.format(year, level)),
            )
>>>>>>> 8015112c

    return data_frame


<<<<<<< HEAD
def build_raw_coicop_nomenclature():
    """Builds raw COICOP nomenclature."""
=======
def build_raw_coicop_nomenclature(year = 2016):
    """Builds raw COICOP nomenclature from ecoicop levels"""
    coicop_nomenclature = None

>>>>>>> 8015112c
    for index in range(len(sub_levels) - 1):
        level = sub_levels[index]
        next_level = sub_levels[index + 1]
        on = sub_levels[: index + 1]
<<<<<<< HEAD
        if index == 0:
            coicop_nomenclature = build_coicop_level_nomenclature(level).merge(
                build_coicop_level_nomenclature(next_level),
                on=on,
                left_index=False,
                right_index=False,
            )
        else:
            coicop_nomenclature = coicop_nomenclature.merge(
                build_coicop_level_nomenclature(next_level),
                on=on,
                left_index=False,
                right_index=False,
            )
=======

        df_left = coicop_nomenclature if coicop_nomenclature is not None else build_coicop_level_nomenclature(level, year)
        df_right = build_coicop_level_nomenclature(next_level, year)

        # Drop any residual 'index' columns to avoid merge conflicts
        for df in (df_left, df_right):
            if "index" in df.columns:
                df.drop(columns=["index"], inplace=True)

        coicop_nomenclature = pd.merge(
            df_left,
            df_right,
            on=on,
            how="inner",
            validate="one_to_many",  # safety check
        )
>>>>>>> 8015112c

    # Reorder and select relevant columns
    coicop_nomenclature = coicop_nomenclature[
        ["code_coicop"]
        + [f"label_{sub_level[:-1]}" for sub_level in sub_levels]
        + sub_levels
    ].copy()

    return coicop_nomenclature[
<<<<<<< HEAD
        [
            "label_division",
            "label_groupe",
            "label_classe",
            "label_sous_classe",
            "label_poste",
            "code_coicop",
        ]
=======
        ["label_division", "label_groupe", "label_classe",
         "label_sous_classe", "label_poste", "code_coicop"]
>>>>>>> 8015112c
    ].copy()


if __name__ == "__main__":
    import sys

    logging.basicConfig(level=logging.INFO, stream=sys.stdout)
    raw_coicop_nomenclature = build_raw_coicop_nomenclature()
    log.info(raw_coicop_nomenclature)<|MERGE_RESOLUTION|>--- conflicted
+++ resolved
@@ -25,26 +25,6 @@
 divisions = [f"0{i}" for i in range(1, 10)] + ["11", "12"]
 
 
-<<<<<<< HEAD
-def build_coicop_level_nomenclature(level, keep_code=False, to_csv=False):
-    assert level in sub_levels
-    log.debug(f"Reading nomenclature coicop source data for level {level}")
-    try:
-        data_frame = pd.read_csv(
-            os.path.join(
-                legislation_directory,
-                f"nomenclature_coicop_source_by_{level}.csv",
-            ),
-            sep=";",
-            header=None,
-        )
-    except (FileNotFoundError, pd.errors.ParserError) as error:
-        msg = f"Error when reading nomenclature coicop source data for level {level}: {error}"
-        raise RuntimeError(msg) from error
-
-    data_frame = data_frame.reset_index(drop=True)
-    data_frame = data_frame.rename(columns={0: "code_coicop", 1: f"label_{level[:-1]}"})
-=======
 def build_coicop_level_nomenclature(level, year = 2016, keep_code = False, to_csv = False):
     assert level in sub_levels
     log.debug("Reading nomenclature coicop {} source data for level {}".format(year, level))
@@ -66,7 +46,6 @@
 
     data_frame.reset_index(inplace = True)
     data_frame.rename(columns = {0: 'code_coicop', 1: 'label_{}'.format(level[:-1])}, inplace = True)
->>>>>>> 8015112c
     data_frame = data_frame.iloc[2:].copy()
     if year == 2016:
         data_frame['code_coicop'] = data_frame['code_coicop'].apply(lambda x: x[1:])
@@ -97,46 +76,20 @@
     data_frame = data_frame.reset_index(drop=True)
     if to_csv:
         data_frame.to_csv(
-<<<<<<< HEAD
-            Path(legislation_directory, f"nomenclature_coicop_by_{level}.csv"),
-        )
-=======
             os.path.join(legislation_directory, 'nomenclature_coicop{}_by_{}.csv'.format(year, level)),
             )
->>>>>>> 8015112c
 
     return data_frame
 
 
-<<<<<<< HEAD
-def build_raw_coicop_nomenclature():
-    """Builds raw COICOP nomenclature."""
-=======
 def build_raw_coicop_nomenclature(year = 2016):
     """Builds raw COICOP nomenclature from ecoicop levels"""
     coicop_nomenclature = None
 
->>>>>>> 8015112c
     for index in range(len(sub_levels) - 1):
         level = sub_levels[index]
         next_level = sub_levels[index + 1]
         on = sub_levels[: index + 1]
-<<<<<<< HEAD
-        if index == 0:
-            coicop_nomenclature = build_coicop_level_nomenclature(level).merge(
-                build_coicop_level_nomenclature(next_level),
-                on=on,
-                left_index=False,
-                right_index=False,
-            )
-        else:
-            coicop_nomenclature = coicop_nomenclature.merge(
-                build_coicop_level_nomenclature(next_level),
-                on=on,
-                left_index=False,
-                right_index=False,
-            )
-=======
 
         df_left = coicop_nomenclature if coicop_nomenclature is not None else build_coicop_level_nomenclature(level, year)
         df_right = build_coicop_level_nomenclature(next_level, year)
@@ -153,7 +106,6 @@
             how="inner",
             validate="one_to_many",  # safety check
         )
->>>>>>> 8015112c
 
     # Reorder and select relevant columns
     coicop_nomenclature = coicop_nomenclature[
@@ -163,7 +115,6 @@
     ].copy()
 
     return coicop_nomenclature[
-<<<<<<< HEAD
         [
             "label_division",
             "label_groupe",
@@ -172,10 +123,6 @@
             "label_poste",
             "code_coicop",
         ]
-=======
-        ["label_division", "label_groupe", "label_classe",
-         "label_sous_classe", "label_poste", "code_coicop"]
->>>>>>> 8015112c
     ].copy()
 
 
