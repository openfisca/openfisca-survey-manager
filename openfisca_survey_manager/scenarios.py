# -*- coding: utf-8 -*-

from __future__ import division

import humanize
import logging
import numpy as np
import pandas
<<<<<<< HEAD
=======

>>>>>>> a7f83b84

from openfisca_core import formulas, periods, simulations
try:
    from openfisca_core.tools.memory import get_memory_usage, print_memory_usage
except ImportError:
    get_memory_usage = None
    print_memory_usage = None
from openfisca_survey_manager.calibration import Calibration

from .survey_collections import SurveyCollection
from .surveys import Survey

log = logging.getLogger(__name__)


class AbstractSurveyScenario(object):
    filtering_variable_by_entity = None
    id_variable_by_entity_key = None
    inflator_by_variable = None  # factor used to inflate variable total
    input_data_frame = None
    input_data_table_by_period = None
    legislation_json = None
    non_neutralizable_variables = None
    cache_blacklist = None
    reference_simulation = None
    reference_tax_benefit_system = None
    role_variable_by_entity_key = None
    simulation = None
    target_by_variable = None  # variable total target to inflate to
    tax_benefit_system = None
    used_as_input_variables = None
    weight_column_name_by_entity = None
    year = None

    def calibrate(self, target_margins_by_variable = None, parameters = None, total_population = None):
        survey_scenario = self
        survey_scenario.initialize_weights()
        calibration = Calibration(survey_scenario)

        if parameters is not None:
            assert parameters['method'] in ['linear', 'raking ratio', 'logit'], \
                "Incorect parameter value: method should be 'linear', 'raking ratio' or 'logit'"
            if parameters['method'] == 'logit':
                assert parameters['invlo'] is not None
                assert parameters['up'] is not None
        else:
            parameters = dict(method = 'logit', up = 3, invlo = 3)

        calibration.parameters.update(parameters)

        if total_population:
            calibration.total_population = total_population

        if target_margins_by_variable is not None:
            calibration.set_target_margins(target_margins_by_variable)

        calibration.calibrate()
        calibration.set_calibrated_weights()
        self.calibration = calibration

    def compute_aggregate(self, variable = None, aggfunc = 'sum', filter_by = None, period = None, reference = False):
        """
        Compute aggregate
        """
        assert aggfunc in ['count', 'mean', 'sum']
        tax_benefit_system = self.tax_benefit_system
        if filter_by is None and self.filtering_variable_by_entity is not None:
            entity_key = tax_benefit_system.column_by_name[variable].entity.key
            filter_by = self.filtering_variable_by_entity.get(entity_key)

        assert variable is not None
        if reference:
            simulation = self.reference_simulation
        else:
            simulation = self.simulation

        assert simulation is not None

        if filter_by:
            assert filter_by in self.tax_benefit_system.column_by_name, \
                "{} is not a variables of the tax benefit system".format(filter_by)

        if self.weight_column_name_by_entity:
            weight_column_name_by_entity = self.weight_column_name_by_entity
            entity_key = tax_benefit_system.column_by_name[variable].entity.key
            entity_weight = weight_column_name_by_entity[entity_key]
        else:
            entity_weight = None

        if variable in simulation.tax_benefit_system.column_by_name:
            value = simulation.calculate_add(variable, period = period)
        else:
            log.info("Variable {} not found. Assiging nan".format(variable))
            value = np.nan

        weight = (
            simulation.calculate_add(entity_weight, period = period).astype(float)
            if entity_weight else 1.0
            )
        filter_dummy = simulation.calculate_add(filter_by, period = period) if filter_by else 1.0

        if aggfunc == 'sum':
            return (value * weight * filter_dummy).sum()
        elif aggfunc == 'mean':
            return (value * weight * filter_dummy).sum() / (weight * filter_dummy).sum()
        elif aggfunc == 'count':
            return (weight * filter_dummy).sum()

    def compute_pivot_table(self, aggfunc = 'mean', columns = None, difference = None, filter_by = None, index = None,
            period = None, reference = False, values = None):
        assert aggfunc in ['count', 'mean', 'sum']

        tax_benefit_system = self.tax_benefit_system
        if filter_by is None and self.filtering_variable_by_entity is not None:
            entity_key = tax_benefit_system.column_by_name[values[0]].entity.key
            filter_by = self.filtering_variable_by_entity.get(entity_key)

        assert isinstance(values, (str, list))
        if isinstance(values, str):
            values = ['values']

        # assert len(values) == 1

        if difference:
            return (
                self.compute_pivot_table(aggfunc = aggfunc, columns = columns, filter_by = filter_by, index = index,
                    period = period, reference = False, values = values) -
                self.compute_pivot_table(aggfunc = aggfunc, columns = columns, filter_by = filter_by, index = index,
                    period = period, reference = True, values = values))

        if reference:
<<<<<<< HEAD
            simulation = survey_scenario.reference_simulation
        else:
            simulation = survey_scenario.simulation

        assert simulation is not None
=======
            simulation = self.reference_simulation or self.new_simulation(reference = True)
        else:
            simulation = self.simulation or self.new_simulation()
>>>>>>> a7f83b84

        index_list = index if index is not None else []
        columns_list = columns if columns is not None else []
        variables = set(index_list + values + columns_list)
        entity_key = tax_benefit_system.column_by_name[values[0]].entity.key

        # Select the entity weight corresponding to the variables that will provide values
        if self.weight_column_name_by_entity is not None:
            weight = self.weight_column_name_by_entity[entity_key]
            variables.add(weight)
        else:
            weight = None

        if filter_by is not None:
            variables.add(filter_by)
        else:
            filter_dummy = 1.0

        for variable in variables:
            assert tax_benefit_system.column_by_name[variable].entity.key == entity_key, \
                'The variable {} is not present or does not belong to entity {}'.format(
                    variable,
                    entity_key,
                    )

        def calculate_variable(var):

            if var in simulation.tax_benefit_system.column_by_name:
                return simulation.calculate_add(var, period = period)
            else:
                log.info("Variable {} not found. Assiging nan".format(variable))
                return np.nan

        data_frame = pandas.DataFrame(dict(
            (variable, calculate_variable(variable)) for variable in variables
            ))
        if filter_by in data_frame:
            filter_dummy = data_frame.get(filter_by)
        if weight is None:
            weight = 'weight'
            data_frame[weight] = 1.0

        data_frame[values[0]] = data_frame[values[0]] * data_frame[weight] * filter_dummy
        pivot_sum = data_frame.pivot_table(index = index, columns = columns, values = values, aggfunc = 'sum')
        pivot_mass = data_frame.pivot_table(index = index, columns = columns, values = weight, aggfunc = 'sum')
        if aggfunc == 'mean':
            return (pivot_sum / pivot_mass)
        elif aggfunc == 'sum':
            return pivot_sum
        elif aggfunc == 'count':
            return pivot_mass

    def create_data_frame_by_entity(self, variables = None, indices = False, period = None, reference = False,
            roles = False):
        assert variables is not None or indices or roles
        tax_benefit_system = self.tax_benefit_system

        if reference:
            simulation = self.reference_simulation
        else:
            simulation = self.simulation

        assert simulation is not None

        missing_variables = set(variables).difference(set(self.tax_benefit_system.column_by_name.keys()))
        if missing_variables:
            log.info("These variables aren't par of the tax-benefit system: {}".format(missing_variables))
        columns_to_fetch = [
            self.tax_benefit_system.column_by_name.get(variable_name) for variable_name in variables
            if self.tax_benefit_system.column_by_name.get(variable_name) is not None
            ]
        openfisca_data_frame_by_entity_key = dict()
        for entity in tax_benefit_system.entities:
            entity_key = entity.key
            column_names = [
                column.name for column in columns_to_fetch
                if column.entity == entity
                ]
            openfisca_data_frame_by_entity_key[entity_key] = pandas.DataFrame(
                dict((column_name, simulation.calculate_add(column_name, period = period)) for column_name in column_names)
                )
        # TODO add roles
        return openfisca_data_frame_by_entity_key

    def custom_input_data_frame(self, input_data_frame, **kwargs):
        pass

    def dump_data_frame_by_entity(self, variables = None, survey_collection = None, survey_name = None):
        assert survey_collection is not None
        assert survey_name is not None
        assert variables is not None
        openfisca_data_frame_by_entity = self.create_data_frame_by_entity(variables = variables)
        for entity_key, data_frame in openfisca_data_frame_by_entity.iteritems():
            survey = Survey(name = survey_name)
            survey.insert_table(name = entity_key, data_frame = data_frame)
            survey_collection.surveys.append(survey)
            survey_collection.dump(collection = "openfisca")

    def fill(self, input_data_frame, simulation, period):
        assert period is not None
        log.info('Initialasing simulation using data_frame for period {}'.format(period))

        log.info("Initialasing {}".format(period))
        if period.unit == 'year':  # 1. year
            self.init_simulation_with_data_frame(
                input_data_frame = input_data_frame,
                period = period,
                simulation = simulation,
                )
        elif period.unit == 'month' and period.size == 3:  # 2. quarter
            for offset in range(period.size):
                period_item = periods.period('month', period.start.offset(offset, 'month'))
                self.init_simulation_with_data_frame(
                    input_data_frame = input_data_frame,
                    period = period_item,
                    simulation = simulation,
                    )
        elif period.unit == 'month' and period.size == 1:  # 3. months
            self.init_simulation_with_data_frame(
                input_data_frame = input_data_frame,
                period = period,
                simulation = simulation,
                )
        else:
            log.info("Unvalid period {}".format(period))
            raise

    def filter_input_variables(self, input_data_frame = None, simulation = None):
        """
        Clean the data_frame
        """
        assert input_data_frame is not None
        assert simulation is not None
        id_variable_by_entity_key = self.id_variable_by_entity_key
        role_variable_by_entity_key = self.role_variable_by_entity_key
        used_as_input_variables = self.used_as_input_variables

        tax_benefit_system = simulation.tax_benefit_system
        column_by_name = tax_benefit_system.column_by_name

        id_variables = [
            id_variable_by_entity_key[entity.key] for entity in simulation.entities.values()
            if not entity.is_person]
        role_variables = [
            role_variable_by_entity_key[entity.key] for entity in simulation.entities.values()
            if not entity.is_person]

        log.info('Variable used_as_input_variables in filter: \n {}'.format(used_as_input_variables))
        for column_name in input_data_frame:
            if column_name in id_variables + role_variables:
                continue
            if column_name not in column_by_name:
                log.info('Unknown column "{}" in survey, dropped from input table'.format(column_name))
                input_data_frame.drop(column_name, axis = 1, inplace = True)

        for column_name in input_data_frame:
            if column_name in id_variables + role_variables:
                continue
            column = column_by_name[column_name]
            formula_class = column.formula_class
            if not issubclass(formula_class, formulas.SimpleFormula):
                continue
            function = formula_class.function
            # Keeping the calculated variables that are initialized by the input data
            if function is not None:
                if column_name in used_as_input_variables:
                    log.info(
                        'Column "{}" not dropped because present in used_as_input_variables'.format(column_name))
                    continue

                log.info('Column "{}" in survey set to be calculated, dropped from input table'.format(column_name))
                input_data_frame.drop(column_name, axis = 1, inplace = True)
                #
            #
        #
        log.info('Keeping the following variables in the input_data_frame: \n {}'.format(input_data_frame.columns))
        return input_data_frame

    def inflate(self, inflator_by_variable = None, target_by_variable = None):
        assert inflator_by_variable or target_by_variable
        inflator_by_variable = dict() if inflator_by_variable is None else inflator_by_variable
        target_by_variable = dict() if target_by_variable is None else target_by_variable
        self.inflator_by_variable = inflator_by_variable
        self.target_by_variable = target_by_variable

        assert self.simulation is not None
        for reference in [False, True]:
            if reference is True:
                simulation = self.reference_simulation
            else:
                simulation = self.simulation
            if simulation is None:
                continue
            tax_benefit_system = self.tax_benefit_system
            for column_name in set(inflator_by_variable.keys()).union(set(target_by_variable.keys())):
                assert column_name in tax_benefit_system.column_by_name, \
                    "Variable {} is not a valid variable of the tax-benefit system".format(column_name)
                holder = simulation.get_or_new_holder(column_name)
                if column_name in target_by_variable:
                    inflator = inflator_by_variable[column_name] = \
                        target_by_variable[column_name] / self.compute_aggregate(
                            variable = column_name, reference = reference)
                    log.info('Using {} as inflator for {} to reach the target {} '.format(
                        inflator, column_name, target_by_variable[column_name]))
                else:
                    assert column_name in inflator_by_variable, 'column_name is not in inflator_by_variable'
                    log.info('Using inflator {} for {}.  The target is thus {}'.format(
                        inflator_by_variable[column_name],
                        column_name, inflator_by_variable[column_name] * self.compute_aggregate(variable = column_name))
                        )
                    inflator = inflator_by_variable[column_name]

                holder.array = inflator * holder.array

    def init_from_data_frame(self, input_data_frame = None, input_data_table_by_period = None):

        if input_data_frame is not None:
            self.set_input_data_frame(input_data_frame)

        self.input_data_table_by_period = self.input_data_table_by_period or input_data_table_by_period

        assert (
            self.input_data_frame is not None or
            self.input_data_table_by_period is not None
            )

        if self.used_as_input_variables is None:
            self.used_as_input_variables = []
        else:
            assert isinstance(self.used_as_input_variables, list)

        if 'initialize_weights' in dir(self):
            self.initialize_weights()
        #
        return self

    def init_simulation_with_data_frame(self, input_data_frame = None, period = None, simulation = None,
            verbose = False):
        """
        Initialize the simulation period with current input_data_frame
        """
        assert input_data_frame is not None
        assert period is not None
        assert simulation is not None
        used_as_input_variables = self.used_as_input_variables
        id_variable_by_entity_key = self.id_variable_by_entity_key
        role_variable_by_entity_key = self.role_variable_by_entity_key

        variables_mismatch = set(used_as_input_variables).difference(set(input_data_frame.columns))
        if variables_mismatch:
            log.info(
                'The following variables used as input variables are not present in the input data frame: \n {}'.format(
                    variables_mismatch))
            log.info('The following variables are used as input variables: \n {}'.format(used_as_input_variables))
            log.info('The input_data_frame contains the following variables: \n {}'.format(input_data_frame.columns))

        id_variables = [
            id_variable_by_entity_key[entity.key] for entity in simulation.entities.values()
            if not entity.is_person]
        role_variables = [
            role_variable_by_entity_key[entity.key] for entity in simulation.entities.values()
            if not entity.is_person]

        for id_variable in id_variables + role_variables:
            assert id_variable in input_data_frame.columns, \
                "Variable {} is not present in input dataframe".format(id_variable)

        input_data_frame = self.filter_input_variables(input_data_frame = input_data_frame, simulation = simulation)

        for key, entity in simulation.entities.iteritems():
            if entity.is_person:
                entity.count = entity.step_size = len(input_data_frame)
            else:
                entity.count = entity.step_size = \
                    (input_data_frame[role_variable_by_entity_key[key]] == 0).sum()
                entity.roles_count = int(input_data_frame[role_variable_by_entity_key[key]].max() + 1)
                assert isinstance(entity.roles_count, int), '{} is not a valid roles_count (int) for {}'.format(
                    entity.roles_count, entity.key)
                unique_ids_count = len(input_data_frame[id_variable_by_entity_key[key]].unique())
                assert entity.count == unique_ids_count, \
                    "There are {0} person of role 0 in {1} but {2} {1}".format(
                        entity.count, entity.key, unique_ids_count)

                entity.members_entity_id = input_data_frame[id_variable_by_entity_key[key]].astype('int').values
                entity.members_legacy_role = input_data_frame[role_variable_by_entity_key[key]].astype('int').values

        for column_name, column_serie in input_data_frame.iteritems():
            if column_name in role_variable_by_entity_key.values() + id_variable_by_entity_key.values():
                continue
            holder = simulation.get_or_new_holder(column_name)
            entity = holder.entity
            if verbose and (column_serie.values.dtype != holder.column.dtype):
                log.info(
                    'Converting {} from dtype {} to {}'.format(
                        column_name, column_serie.values.dtype, holder.column.dtype)
                    )
            if np.issubdtype(column_serie.values.dtype, np.float):
                if column_serie.isnull().any():
                    if verbose:
                        log.info('There are {} NaN values for {} non NaN values in variable {}'.format(
                            column_serie.isnull().sum(), column_serie.notnull().sum(), column_name))
                        log.info('We convert these NaN values of variable {} to {} its default value'.format(
                            column_name, holder.column.default))
                    input_data_frame.loc[column_serie.isnull(), column_name] = holder.column.default
                assert input_data_frame[column_name].notnull().all(), \
                    'There are {} NaN values for {} non NaN values in variable {}'.format(
                        column_serie.isnull().sum(), column_serie.notnull().sum(), column_name)

            if entity.is_person:
                array = column_serie.values.astype(holder.column.dtype)
            else:
                array = column_serie.values[
                    input_data_frame[role_variable_by_entity_key[entity.key]].values == 0
                    ].astype(holder.column.dtype)
            assert array.size == entity.count, 'Bad size for {}: {} instead of {}'.format(
                column_name, array.size, entity.count)

            holder.set_input(period, np.array(array, dtype = holder.column.dtype))

    # @property
    # def input_data_frame(self):
    #     return self.input_data_frame_by_entity.get(period = periods.period(self.year))

    def new_simulation(self, debug = False, debug_all = False, reference = False, trace = False):
        assert self.tax_benefit_system is not None
        tax_benefit_system = self.tax_benefit_system
        if self.reference_tax_benefit_system is not None and reference:
            tax_benefit_system = self.reference_tax_benefit_system
        elif reference:
            while True:
                reference_tax_benefit_system = tax_benefit_system.reference
                if isinstance(reference, bool) and reference_tax_benefit_system is None \
                        or reference_tax_benefit_system == reference:
                    break
                tax_benefit_system = reference_tax_benefit_system

        period = periods.period(self.year)
        self.neutralize_variables(tax_benefit_system)
        if self.cache_blacklist is not None:
            opt_out_cache = True

        simulation = simulations.Simulation(
            debug = debug,
            debug_all = debug_all,
            opt_out_cache = opt_out_cache,
            period = period,
            tax_benefit_system = tax_benefit_system,
            trace = trace,
            )
        # Case 1: fill simulation with a unique input_data_frame given by the attribute
        if self.input_data_frame is not None:
            input_data_frame = self.input_data_frame.copy()
            self.custom_input_data_frame(input_data_frame, period = period)
            self.fill(input_data_frame, simulation, period)
        # Case 2: fill simulation with a unique input_data_frame containing all entity variables
        elif self.input_data_table_by_period is not None:
            for period, table in self.input_data_table_by_period.iteritems():
                period = periods.period(period)
                input_data_frame = self.load_table(table = table)
                self.custom_input_data_frame(input_data_frame, period = period)
                self.fill(input_data_frame, simulation, period)
        #
        if not reference:
            self.simulation = simulation
        else:
            self.reference_simulation = simulation
        #
        if 'custom_initialize' in dir(self):
            self.custom_initialize(simulation)
        #
        return simulation

    def load_table(self, variables = None, collection = None, survey = None,
            table = None):
        collection = collection or self.collection
        survey_collection = SurveyCollection.load(collection = self.collection)
        survey = survey or "{}_{}".format(self.input_data_survey_prefix, self.year)
        survey_ = survey_collection.get_survey(survey)
        return survey_.get_values(table = table, variables = variables)  # .reset_index(drop = True)

    def memory_usage(self, reference = False):
        if reference:
            simulation = self.reference_simulation
        else:
            simulation = self.simulation
        print_memory_usage(simulation)

    def neutralize_variables(self, tax_benefit_system):
        """
        Neutralizing input variables not present in the input_data_frame and keep some crucial variables
        """
        for column_name, column in tax_benefit_system.column_by_name.items():
            formula_class = column.formula_class
            if not issubclass(formula_class, formulas.SimpleFormula):
                continue
            function = formula_class.function
            if function is not None:
                continue
            if column_name in self.used_as_input_variables:
                continue
            if self.non_neutralizable_variables and (column_name in self.non_neutralizable_variables):
                continue
            if self.weight_column_name_by_entity and column_name in self.weight_column_name_by_entity.values():
                continue

            tax_benefit_system.neutralize_column(column_name)

    def set_input_data_frame(self, input_data_frame):
        self.input_data_frame = input_data_frame

    def set_tax_benefit_systems(self, tax_benefit_system = None, reference_tax_benefit_system = None):
        """
        Set the tax and benefit system and eventually the reference atx and benefit system
        """
        assert tax_benefit_system is not None
        self.tax_benefit_system = tax_benefit_system
        if self.cache_blacklist is not None:
            self.tax_benefit_system.cache_blacklist = self.cache_blacklist
        if reference_tax_benefit_system is not None:
            self.reference_tax_benefit_system = reference_tax_benefit_system
            if self.cache_blacklist is not None:
                self.reference_tax_benefit_system.cache_blacklist = self.cache_blacklist

    def summarize_variable(self, variable = None, reference = False, weighted = False, force_compute = False):
        if reference:
            simulation = self.reference_simulation
        else:
            simulation = self.simulation

        tax_benefit_system = simulation.tax_benefit_system
        assert variable in tax_benefit_system.column_by_name.keys()
        column = tax_benefit_system.column_by_name[variable]

        if weighted:
            weight_variable = self.weight_column_name_by_entity[column.entity.key]
            weights = simulation.calculate(weight_variable)

        default_value = column.default
        infos_by_variable = get_memory_usage(simulation, variables = [variable])

        if not infos_by_variable:
            if force_compute:
                simulation.calculate_add(variable)
                self.summarize_variable(variable = variable, reference = reference, weighted = weighted)
                return
            else:
                print("{} is not computed yet. Use keyword argument force_compute = True".format(variable))
                return
        infos = infos_by_variable[variable]
        header_line = "{}: {} periods * {} cells * item size {} ({}, default = {}) = {}".format(
            variable,
            len(infos['periods']),
            infos['ncells'],
            infos['item_size'],
            infos['dtype'],
            default_value,
            humanize.naturalsize(infos['nbytes'], gnu = True),
            )
        print("")
        print(header_line)
        print("Details: ")
        holder = simulation.holder_by_name[variable]
        if holder is not None:
            if holder._array is not None:
                # Only used when column.is_permanent
                array = holder._array
                print("permanent: mean = {}, min = {}, max = {}, median = {}, default = {:.1%}".format(
                    array.mean() if not weighted else np.average(array, weights = weights),
                    array.min(),
                    array.max(),
                    np.median(array),
                    (
                        (array == default_value).sum() / len(array)
                        if not weighted
                        else ((array == default_value) * weights).sum() / weights.sum()
                        )
                    ))
            elif holder._array_by_period is not None:
                for period in sorted(holder._array_by_period.keys()):
                    array = holder._array_by_period[period]
                    print("{}: mean = {}, min = {}, max = {}, mass = {:.2e}, default = {:.1%}, median = {}".format(
                        period,
                        array.mean() if not weighted else np.average(array, weights = weights),
                        array.min(),
                        array.max(),
                        array.sum() if not weighted else np.sum(array * weights),
                        (
                            (array == default_value).sum() / len(array)
                            if not weighted
                            else ((array == default_value) * weights).sum() / weights.sum()
                            ),
                        np.median(array),
                        ))


# Helpers

<<<<<<< HEAD

def init_simulation_with_data_frame_by_entity(input_data_frame_by_entity = None, simulation = None):  # TODO NOT WORKING RIGH NOW
=======
# TODO NOT WORKING RIGH NOW
def init_simulation_with_data_frame_by_entity(input_data_frame_by_entity = None, simulation = None):
>>>>>>> a7f83b84
    assert input_data_frame_by_entity is not None
    assert simulation is not None
    for entity in simulation.entities.values():
        if entity.index_for_person_variable_name is not None:
            input_data_frame = input_data_frame_by_entity[entity.index_for_person_variable_name]
        else:
            input_data_frame = input_data_frame_by_entity['individus']
        input_data_frame = filter_input_variables(input_data_frame)

        if entity.is_persons_entity:
            entity.count = entity.step_size = len(input_data_frame)
        else:
            entity.count = entity.step_size = len(input_data_frame)
            entity.roles_count = input_data_frame_by_entity['individus'][
                entity.role_for_person_variable_name].max() + 1
            assert isinstance(entity.roles_count, int)

        # Convert columns from df to array:
        for column_name, column_serie in input_data_frame.iteritems():
            holder = simulation.get_or_new_holder(column_name)
            entity = holder.entity
            if column_serie.values.dtype != holder.column.dtype:
                log.info(
                    'Converting {} from dtype {} to {}'.format(
                        column_name, column_serie.values.dtype, holder.column.dtype)
                    )
            if np.issubdtype(column_serie.values.dtype, np.float):
                assert column_serie.notnull().all(), 'There are {} NaN values in variable {}'.format(
                    column_serie.isnull().sum(), column_name)

            array = column_serie.values.astype(holder.column.dtype)
            assert array.size == entity.count, 'Bad size for {}: {} instead of {}'.format(
                column_name,
                array.size,
                entity.count)
            holder.array = np.array(array, dtype = holder.column.dtype)<|MERGE_RESOLUTION|>--- conflicted
+++ resolved
@@ -6,10 +6,7 @@
 import logging
 import numpy as np
 import pandas
-<<<<<<< HEAD
-=======
-
->>>>>>> a7f83b84
+
 
 from openfisca_core import formulas, periods, simulations
 try:
@@ -141,17 +138,11 @@
                     period = period, reference = True, values = values))
 
         if reference:
-<<<<<<< HEAD
             simulation = survey_scenario.reference_simulation
         else:
             simulation = survey_scenario.simulation
 
         assert simulation is not None
-=======
-            simulation = self.reference_simulation or self.new_simulation(reference = True)
-        else:
-            simulation = self.simulation or self.new_simulation()
->>>>>>> a7f83b84
 
         index_list = index if index is not None else []
         columns_list = columns if columns is not None else []
@@ -649,13 +640,8 @@
 
 # Helpers
 
-<<<<<<< HEAD
-
-def init_simulation_with_data_frame_by_entity(input_data_frame_by_entity = None, simulation = None):  # TODO NOT WORKING RIGH NOW
-=======
 # TODO NOT WORKING RIGH NOW
 def init_simulation_with_data_frame_by_entity(input_data_frame_by_entity = None, simulation = None):
->>>>>>> a7f83b84
     assert input_data_frame_by_entity is not None
     assert simulation is not None
     for entity in simulation.entities.values():
