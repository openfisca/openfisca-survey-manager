--- conflicted
+++ resolved
@@ -625,16 +625,7 @@
         assert simulation is not None
         used_as_input_variables = self.used_as_input_variables_by_entity[entity]
 
-<<<<<<< HEAD
-        # TODO adapt to entity
-        variables_mismatch = (
-            set(used_as_input_variables).difference(set(input_data_frame.columns))
-            if used_as_input_variables
-            else None
-            )
-=======
         variables_mismatch = set(used_as_input_variables).difference(set(input_data_frame.columns)) if used_as_input_variables else None
->>>>>>> 42fb3784
         if variables_mismatch:
             log.info(
                 'The following variables are used as input variables are not present in the input data frame: \n {}'.format(
