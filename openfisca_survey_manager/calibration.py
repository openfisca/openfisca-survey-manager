--- conflicted
+++ resolved
@@ -2,11 +2,8 @@
 
 import numpy as np
 import pandas as pd
-<<<<<<< HEAD
 from numpy import logical_not
-=======
 import re
->>>>>>> 8015112c
 
 from openfisca_core.model_api import Enum
 
@@ -57,29 +54,20 @@
         self.parameters = parameters
         self.period = period
         self.simulation = simulation
-<<<<<<< HEAD
-        margin_variables = list(target_margins.keys()) if target_margins else []
-=======
         if target_margins:
             margin_variables = list(target_margins.keys())
         else:
             margin_variables = []
         search_variable = '[A-Za-z_]+[A-Za-z0-9_]*'
->>>>>>> 8015112c
 
         variable_instance_by_variable_name = simulation.tax_benefit_system.variables
         entities = {
             variable_instance_by_variable_name[variable].entity.key
-<<<<<<< HEAD
-            for variable in margin_variables
-        }
-=======
             for var in margin_variables for variable in re.findall(search_variable, var)
             )
         for var in margin_variables:
             assert len(set([variable_instance_by_variable_name[variable].entity.key
             for variable in re.findall(search_variable, var)])) == 1, "An expression use variables that are not based on the same entity"
->>>>>>> 8015112c
         if entity is not None:
             entities.add(entity)
         self.entities = list(entities)
@@ -131,12 +119,7 @@
             )
             target_entity = entity_id_variable
         elif len(entities) > 2:
-<<<<<<< HEAD
-            msg = "Cannot hande multiple entites"
-            raise NotImplementedError(msg)
-=======
             raise NotImplementedError("Cannot handle multiple entities")
->>>>>>> 8015112c
         else:
             target_entity = next(iter(entities))
             if "id_variable" in parameters:
@@ -164,15 +147,9 @@
         else:
             self.filter_by = np.array(1.0)
 
-<<<<<<< HEAD
-        assert weight_name is not None, (
-            "A calibration needs a weight variable name to act on"
-        )
-=======
         assert weight_name is not None, "A calibration needs a weight variable name to act on"
         weight_variable = simulation.tax_benefit_system.variables[weight_name]
         weight_variable.unit = ""
->>>>>>> 8015112c
         self._initial_weight_name = weight_name + "_ini"
         self.initial_weight = initial_weight = simulation.calculate(
             weight_name, period=period
@@ -210,12 +187,6 @@
         )
         period = self.period
         for variable in self.margins_by_variable:
-<<<<<<< HEAD
-            assert variable in self.simulation.tax_benefit_system.variables
-            data[self.simulation.tax_benefit_system.variables[variable].entity.key][
-                variable
-            ] = self.simulation.adaptative_calculate_variable(variable, period=period)
-=======
             list_var = re.findall('[A-Za-z_]+[A-Za-z0-9_]*', variable)
             assert all([var in self.simulation.tax_benefit_system.variables for var in list_var])
             dic_eval = {}
@@ -223,7 +194,6 @@
                 dic_eval[var] = self.simulation.adaptative_calculate_variable(var, period = period)
             value = eval(variable, {}, dic_eval)
             data[self.simulation.tax_benefit_system.variables[list_var[0]].entity.key][variable] = value
->>>>>>> 8015112c
 
         if len(self.entities) == 2:
             for entity in self.entities:
@@ -320,21 +290,6 @@
 
         filter_by = self.filter_by
         target_by_category = None
-<<<<<<< HEAD
-        categorical_variable = variable_instance.value_type in [
-            bool,
-            Enum,
-        ] or variable_instance.unit in {"years", "months"}
-        if categorical_variable:
-            value = simulation.calculate(variable, period=period)
-            filtered_value = (
-                value
-                if (filter_by == np.array(1.0) or all(filter_by))
-                else value[filter_by.astype(bool)]
-            )
-            categories = np.sort(np.unique(filtered_value))
-            target_by_category = dict(zip(categories, target))
-=======
         categorical_variable = (
             (variable_instance.value_type in [bool, Enum] and variable == list_var[0])
             or (variable_instance.unit in ['years', 'months'] and variable == list_var[0])
@@ -349,7 +304,6 @@
             filtered_value = value if (filter_by == numpy.array(1.0) or all(filter_by)) else value[filter_by.astype(bool)]
             categories = numpy.sort(numpy.unique(filtered_value))
             target_by_category = dict(zip(categories, target.values()))
->>>>>>> 8015112c
 
         if not self.margins_by_variable:
             self.margins_by_variable = {}
@@ -403,22 +357,6 @@
             filter_by = self.filter_by
             initial_weight = self.initial_weight
 
-<<<<<<< HEAD
-            value = simulation.adaptative_calculate_variable(variable, period=period)
-            weight_variable = simulation.weight_variable_by_entity[target_entity]
-
-            if (
-                len(self.entities) == 2
-                and simulation.tax_benefit_system.variables[variable].entity.key
-                != self.target_entity
-            ):
-                value_df = pd.DataFrame(value)
-                id_variable = self.parameters["id_variable_link"]
-                value_df[id_variable] = simulation.adaptative_calculate_variable(
-                    id_variable, period=period
-                )
-                value = value_df.groupby(id_variable).sum().to_numpy()
-=======
             list_var = re.findall('[A-Za-z_]+[A-Za-z0-9_]*', variable)
             dic_eval = {}
             for var in list_var:
@@ -432,7 +370,6 @@
                 id_variable = self.parameters["id_variable_link"]
                 value_df[id_variable] = simulation.adaptative_calculate_variable(id_variable, period = period)
                 value = value_df.groupby(id_variable).sum().to_numpy().flatten()
->>>>>>> 8015112c
 
             if filter_by != 1:
                 if weight_variable != self.weight_name:
@@ -450,13 +387,8 @@
 
             variable_instance = simulation.tax_benefit_system.get_variable(list_var[0])
             assert variable_instance is not None
-<<<<<<< HEAD
-            if variable_instance.value_type in [bool, Enum]:
-                margin_items.append(("category", value))
-=======
             if variable_instance.value_type in [bool, Enum] and variable == list_var[0]:
                 margin_items.append(('category', value))
->>>>>>> 8015112c
                 margins_data_frame = pd.DataFrame.from_items(margin_items)
                 margins_data_frame = margins_data_frame.groupby(
                     "category", sort=True
