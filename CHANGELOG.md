
# Changelog

<<<<<<< HEAD
## 0.9.5
* Pandas deprecates the use of sort_index for sort_values

## 0.9.4
* Numpy [deprecates use of np.float with issubdtype](https://github.com/numpy/numpy/pull/9505)
=======
## 0.9.4
* Fix bug when initialising mono-entity (person-only) TaxBenefitSystem
>>>>>>> f18a2874

## 0.9.3
* Fix difference pivot_table computation
* CLarify code (use variable instead of column) and add some doctring

## 0.9.0
* Migrate to openfisca-core v20 syntax
* Fix a bug in `create_data_frame_by_entity`

## 0.8.13

* Migrate to openfisca-core v14.1.2 syntax

## 0.8.12
* Fix a bug resulting from pandas [v0.20 pivot_table fix](https://github.com/pandas-dev/pandas/pull/13554)
## 0.8.11

* Decrease logs verbosity by starting using the DEBUG level more often

## 0.8.10

* Fix a bug in `compute_pivot_table` which was no more able to compute non-difference pivot-table

## 0.8.9

* Fix a bug when variables are missing form the tax and benefit system in `create_entity_by_dataframe`

## 0.8.8

* Improve handling of difference option in `create_entity_by_dataframe`

## 0.8.7

* Improve `create_entity_by_dataframe` by adding `expressions` and `merge` options and
enhancing `filter_by`

## 0.8.4

* Fix `summarize_variable` when dealing with neutralized variables

## 0.8.3

* Add humanize to dependencies

## 0.8.2

* Fix a bug when `output_cache` is unset

## 0.8.1

* Add automatic push to PyPi

## 0.8.0

* Improve `compute_aggregates` and `compute_pivot_table`

## 0.6.1

* Fix `config_files_directory` default in utils

## 0.6.

* Adapat to new syntax (progressive elimination of `entity_key_plural`)

## 0.5.2

* Fix path of entry point build-collection

## 0.5.2

* Add entry point build-collection


## 0.5.1

* Fix tagging


## 0.5

* Create Changelog.md
* Check version and changelog when pushing<|MERGE_RESOLUTION|>--- conflicted
+++ resolved
@@ -1,16 +1,12 @@
 
 # Changelog
 
-<<<<<<< HEAD
 ## 0.9.5
 * Pandas deprecates the use of sort_index for sort_values
+* Numpy [deprecates use of np.float with issubdtype](https://github.com/numpy/numpy/pull/9505)
 
 ## 0.9.4
-* Numpy [deprecates use of np.float with issubdtype](https://github.com/numpy/numpy/pull/9505)
-=======
-## 0.9.4
 * Fix bug when initialising mono-entity (person-only) TaxBenefitSystem
->>>>>>> f18a2874
 
 ## 0.9.3
 * Fix difference pivot_table computation
