--- conflicted
+++ resolved
@@ -1,14 +1,10 @@
 ﻿# Changelog
 
-
-<<<<<<< HEAD
 ### 0.44.1 [#207](https://github.com/openfisca/openfisca-survey-manager/pull/207)
 
 * Fix bug:
 - Fix aggregates export to html.
 
-=======
->>>>>>> bdc92eff
 ## 0.44 [#206](https://github.com/openfisca/openfisca-survey-manager/pull/206)
 
 * New feature:
