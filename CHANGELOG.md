
# Changelog

<<<<<<< HEAD
## 0.11

### 0.11.0

* Add legislation parameters inflator

### 0.10.1

* Cleaner checks for travis use

### 0.10

=======

### 0.9.10
>>>>>>> 42fb3784
* Migrate to a new method to pass data to SurveyScenario

### 0.9.10

* Add a difference argument for compute_aggregate (fixes #45)

### 0.9.9

* Add `trace` and `debug` attributes to `AbstractSurveyScenario` to use with `new_simulation`

### 0.9.8

* Create directory for config templates files

### 0.9.7

* Remove unused imports

### 0.9.6

* Add a Quantile class inheriting for Variable

### 0.9.5

* Pandas deprecates the use of sort_index for sort_values
* Numpy [deprecates use of np.float with issubdtype](https://github.com/numpy/numpy/pull/9505)

### 0.9.4

* Fix bug when initialising mono-entity (person-only) TaxBenefitSystem

### 0.9.3

* Fix difference pivot_table computation
* CLarify code (use variable instead of column) and add some doctring

## 0.9.2
* Hack to custom default_config_files_diretory at CASD when using taxipp

## 0.9.0

* Migrate to openfisca-core v20 syntax
* Fix a bug in `create_data_frame_by_entity`

### 0.8.13

* Migrate to openfisca-core v14.1.2 syntax

### 0.8.12

* Fix a bug resulting from pandas [v0.20 pivot_table fix](https://github.com/pandas-dev/pandas/pull/13554)

### 0.8.11

* Decrease logs verbosity by starting using the DEBUG level more often

### 0.8.10

* Fix a bug in `compute_pivot_table` which was no more able to compute non-difference pivot-table

### 0.8.9

* Fix a bug when variables are missing form the tax and benefit system in `create_entity_by_dataframe`

### 0.8.8

* Improve handling of difference option in `create_entity_by_dataframe`

### 0.8.7

* Improve `create_entity_by_dataframe` by adding `expressions` and `merge` options and enhancing `filter_by`

### 0.8.4

* Fix `summarize_variable` when dealing with neutralized variables

### 0.8.3

* Add humanize to dependencies

### 0.8.2

* Fix a bug when `output_cache` is unset

### 0.8.1

* Add automatic push to PyPi

### 0.8.0

* Improve `compute_aggregates` and `compute_pivot_table`

### 0.6.1

* Fix `config_files_directory` default in utils

### 0.6.0

* Adapat to new syntax (progressive elimination of `entity_key_plural`)

## 0.5.2

* Fix path of entry point build-collection

### 0.5.2

* Add entry point build-collection

<<<<<<< HEAD
### 0.5.1

* Fix tagging

## 0.5
=======

### 0.5.1

* Fix tagging


## 0.5
>>>>>>> 42fb3784

* Create Changelog.md
* Check version and changelog when pushing<|MERGE_RESOLUTION|>--- conflicted
+++ resolved
@@ -1,7 +1,6 @@
 
 # Changelog
 
-<<<<<<< HEAD
 ## 0.11
 
 ### 0.11.0
@@ -14,10 +13,6 @@
 
 ### 0.10
 
-=======
-
-### 0.9.10
->>>>>>> 42fb3784
 * Migrate to a new method to pass data to SurveyScenario
 
 ### 0.9.10
@@ -126,21 +121,11 @@
 
 * Add entry point build-collection
 
-<<<<<<< HEAD
 ### 0.5.1
 
 * Fix tagging
 
 ## 0.5
-=======
-
-### 0.5.1
-
-* Fix tagging
-
-
-## 0.5
->>>>>>> 42fb3784
 
 * Create Changelog.md
 * Check version and changelog when pushing